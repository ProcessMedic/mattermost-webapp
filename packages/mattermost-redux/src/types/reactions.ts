--- conflicted
+++ resolved
@@ -1,27 +1,4 @@
 // Copyright (c) 2015-present Mattermost, Inc. All Rights Reserved.
+// See LICENSE.txt for license information.
 
-import {TimeFrame} from "./insights";
-
-// See LICENSE.txt for license information.
-<<<<<<< HEAD
-export type Reaction = {
-    user_id: string;
-    post_id: string;
-    emoji_name: string;
-    create_at: number;
-};
-
-export type TopReaction = {
-    emoji_name: string;
-    count: number;
-}
-
-export type TopReactionResponse = {
-    has_next: boolean;
-    items: TopReaction[];
-    timeFrame?: TimeFrame;
-}
-=======
-
-export * from '@mattermost/types/reactions';
->>>>>>> 6c5190d7
+export * from '@mattermost/types/reactions';