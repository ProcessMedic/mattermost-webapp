--- conflicted
+++ resolved
@@ -807,28 +807,6 @@
     }
 }
 
-<<<<<<< HEAD
-export function channelsInPolicy(state: IDMappedObjects<Channel> = {}, action: GenericAction) {
-    switch (action.type) {
-    case AdminTypes.RECEIVED_DATA_RETENTION_CUSTOM_POLICY_CHANNELS_SEARCH:
-    case AdminTypes.RECEIVED_DATA_RETENTION_CUSTOM_POLICY_CHANNELS: {
-        const nextState: IDMappedObjects<Channel> = {...state};
-
-        for (let channel of action.data.channels) {
-            if (state[channel.id] && channel.type === General.DM_CHANNEL && !channel.display_name) {
-                channel = {...channel, display_name: state[channel.id].display_name};
-            }
-            nextState[channel.id] = channel;
-        }
-        return nextState;
-    }
-    default:
-        return state;
-    }
-}
-
-=======
->>>>>>> 975532ce
 export default combineReducers({
 
     // the current selected channel
