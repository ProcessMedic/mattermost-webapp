// Copyright (c) 2015-present Mattermost, Inc. All Rights Reserved.
// See LICENSE.txt for license information.

/* eslint-disable max-lines */

import {createSelector} from 'reselect';

import {General, Permissions, Preferences} from 'mattermost-redux/constants';
import {CategoryTypes} from 'mattermost-redux/constants/channel_categories';

import {getCategoryInTeamByType} from 'mattermost-redux/selectors/entities/channel_categories';
import {
    getCurrentChannelId,
    getCurrentUser,
    getUsers,
    getMyChannelMemberships,
    getMyCurrentChannelMembership,
} from 'mattermost-redux/selectors/entities/common';
import {
    getTeammateNameDisplaySetting,
    isCollapsedThreadsEnabled,
} from 'mattermost-redux/selectors/entities/preferences';
import {haveICurrentChannelPermission, haveIChannelPermission, haveITeamPermission} from 'mattermost-redux/selectors/entities/roles';
import {
    getCurrentTeamId,
    getMyTeams,
    getTeamMemberships,
} from 'mattermost-redux/selectors/entities/teams';
import {
    getCurrentUserId,
    getStatusForUserId,
    getUser,
    getUserIdsInChannels,
} from 'mattermost-redux/selectors/entities/users';

<<<<<<< HEAD
import {
    Channel,
    ChannelMemberCountsByGroup,
    ChannelMembership,
    ChannelMessageCount,
    ChannelModeration,
    ChannelSearchOpts,
    ChannelStats,
} from 'mattermost-redux/types/channels';
=======
import {Channel, ChannelStats, ChannelMembership, ChannelModeration, ChannelMemberCountsByGroup, ChannelSearchOpts} from 'mattermost-redux/types/channels';
>>>>>>> 9aed0029
import {GlobalState} from 'mattermost-redux/types/store';
import {Team} from 'mattermost-redux/types/teams';
import {UsersState, UserProfile} from 'mattermost-redux/types/users';
import {
    IDMappedObjects,
    NameMappedObjects,
    RelationOneToMany,
    RelationOneToOne,
    UserIDMappedObjects,
} from 'mattermost-redux/types/utilities';

import {
    completeDirectChannelInfo,
    completeDirectGroupInfo,
    newCompleteDirectChannelInfo,
    completeDirectChannelDisplayName,
    getUserIdFromChannelName,
    getChannelByName as getChannelByNameHelper,
    isChannelMuted,
    sortChannelsByDisplayName,
    isDefault,
    isDirectChannel,
    filterChannelsMatchingTerm,
    calculateUnreadCount,
} from 'mattermost-redux/utils/channel_utils';
import {createIdsSelector} from 'mattermost-redux/utils/helpers';
import {Constants} from 'utils/constants';
import {getDataRetentionCustomPolicy} from 'mattermost-redux/selectors/entities/admin';

import {getThreadCounts} from './threads';

export {getCurrentChannelId, getMyChannelMemberships, getMyCurrentChannelMembership};

export function getAllChannels(state: GlobalState): IDMappedObjects<Channel> {
    return state.entities.channels.channels;
}

export function getAllChannelStats(state: GlobalState): RelationOneToOne<Channel, ChannelStats> {
    return state.entities.channels.stats;
}

export function getChannelsInTeam(state: GlobalState): RelationOneToMany<Team, Channel> {
    return state.entities.channels.channelsInTeam;
}

export function getChannelsInPolicy() {
    return (createSelector(
        'getChannelsInPolicy',
        getAllChannels,
        (state: GlobalState, props: {policyId: string}) => getDataRetentionCustomPolicy(state, props.policyId),
        (getAllChannels, policy) => {
            if (!policy) {
                return [];
            }

            const policyChannels: Channel[] = [];

            Object.entries(getAllChannels).forEach((channelEntry: [string, Channel]) => {
                const [, channel] = channelEntry;
                if (channel.policy_id === policy.id) {
                    policyChannels.push(channel);
                }
            });

            return policyChannels;
        }) as (b: GlobalState, a: {
        policyId: string;
    }) => Channel[]);
}

export const getDirectChannelsSet: (state: GlobalState) => Set<string> = createSelector(
    'getDirectChannelsSet',
    getChannelsInTeam,
    (channelsInTeam: RelationOneToMany<Team, Channel>): Set<string> => {
        if (!channelsInTeam) {
            return new Set();
        }

        return new Set(channelsInTeam['']);
    },
);

export function getChannelMembersInChannels(state: GlobalState): RelationOneToOne<Channel, UserIDMappedObjects<ChannelMembership>> {
    return state.entities.channels.membersInChannel;
}

// makeGetChannel returns a selector that returns a channel from the store with the following filled in for DM/GM channels:
// - The display_name set to the other user(s) names, following the Teammate Name Display setting
// - The teammate_id for DM channels
// - The status of the other user in a DM channel
export function makeGetChannel(): (state: GlobalState, props: {id: string}) => Channel {
    return createSelector(
        'makeGetChannel',
        getCurrentUserId,
        (state: GlobalState) => state.entities.users.profiles,
        (state: GlobalState) => state.entities.users.profilesInChannel,
        (state: GlobalState, props: {id: string}) => {
            const channel = getChannel(state, props.id);
            if (!channel || !isDirectChannel(channel)) {
                return '';
            }

            const currentUserId = getCurrentUserId(state);
            const teammateId = getUserIdFromChannelName(currentUserId, channel.name);
            const teammateStatus = getStatusForUserId(state, teammateId);

            return teammateStatus || 'offline';
        },
        (state: GlobalState, props: {id: string}) => getChannel(state, props.id),
        getTeammateNameDisplaySetting,
        (currentUserId, profiles, profilesInChannel, teammateStatus, channel, teammateNameDisplay) => {
            if (channel) {
                return newCompleteDirectChannelInfo(currentUserId, profiles, profilesInChannel, teammateStatus, teammateNameDisplay!, channel);
            }

            return channel;
        },
    );
}

// getChannel returns a channel as it exists in the store without filling in any additional details such as the
// display_name for DM/GM channels.
export function getChannel(state: GlobalState, id: string) {
    return getAllChannels(state)[id];
}

export function getMyChannelMembership(state: GlobalState, channelId: string): ChannelMembership {
    return getMyChannelMemberships(state)[channelId];
}

// makeGetChannelsForIds returns a selector that, given an array of channel IDs, returns a list of the corresponding
// channels. Channels are returned in the same order as the given IDs with undefined entries replacing any invalid IDs.
// Note that memoization will fail if an array literal is passed in.
export function makeGetChannelsForIds(): (state: GlobalState, ids: string[]) => Channel[] {
    return createSelector(
        'makeGetChannelsForIds',
        getAllChannels,
        (state: GlobalState, ids: string[]) => ids,
        (allChannels, ids) => {
            return ids.map((id) => allChannels[id]);
        },
    );
}

export const getCurrentChannel: (state: GlobalState) => Channel = createSelector(
    'getCurrentChannel',
    getAllChannels,
    getCurrentChannelId,
    (state: GlobalState): UsersState => state.entities.users,
    getTeammateNameDisplaySetting,
    (allChannels: IDMappedObjects<Channel>, currentChannelId: string, users: UsersState, teammateNameDisplay: string): Channel => {
        const channel = allChannels[currentChannelId];

        if (channel) {
            return completeDirectChannelInfo(users, teammateNameDisplay, channel);
        }

        return channel;
    },
);

export const getCurrentChannelNameForSearchShortcut: (state: GlobalState) => string | undefined = createSelector(
    'getCurrentChannelNameForSearchShortcut',
    getAllChannels,
    getCurrentChannelId,
    (state: GlobalState): UsersState => state.entities.users,
    (allChannels: IDMappedObjects<Channel>, currentChannelId: string, users: UsersState): string | undefined => {
        const channel = allChannels[currentChannelId];

        // Only get the extra info from users if we need it
        if (channel?.type === Constants.DM_CHANNEL) {
            const dmChannelWithInfo = completeDirectChannelInfo(users, Preferences.DISPLAY_PREFER_USERNAME, channel);
            return `@${dmChannelWithInfo.display_name}`;
        }

        // Replace spaces in GM channel names
        if (channel?.type === Constants.GM_CHANNEL) {
            const gmChannelWithInfo = completeDirectGroupInfo(users, Preferences.DISPLAY_PREFER_USERNAME, channel, false);
            return `@${gmChannelWithInfo.display_name.replace(/\s/g, '')}`;
        }

        return channel?.name;
    },
);

export const getMyChannelMember: (state: GlobalState, channelId: string) => ChannelMembership | undefined | null = createSelector(
    'getMyChannelMember',
    getMyChannelMemberships,
    (state: GlobalState, channelId: string): string => channelId,
    (channelMemberships: RelationOneToOne<Channel, ChannelMembership>, channelId: string): ChannelMembership | undefined | null => {
        return channelMemberships[channelId] || null;
    },
);

export const getCurrentChannelStats: (state: GlobalState) => ChannelStats = createSelector(
    'getCurrentChannelStats',
    getAllChannelStats,
    getCurrentChannelId,
    (allChannelStats: RelationOneToOne<Channel, ChannelStats>, currentChannelId: string): ChannelStats => {
        return allChannelStats[currentChannelId];
    },
);

export function isCurrentChannelFavorite(state: GlobalState): boolean {
    const currentChannelId = getCurrentChannelId(state);

    return isFavoriteChannel(state, currentChannelId);
}

export const isCurrentChannelMuted: (state: GlobalState) => boolean = createSelector(
    'isCurrentChannelMuted',
    getMyCurrentChannelMembership,
    (membership?: ChannelMembership): boolean => {
        if (!membership) {
            return false;
        }

        return isChannelMuted(membership);
    },
);

export const isCurrentChannelArchived: (state: GlobalState) => boolean = createSelector(
    'isCurrentChannelArchived',
    getCurrentChannel,
    (channel: Channel): boolean => channel.delete_at !== 0,
);

export const isCurrentChannelDefault: (state: GlobalState) => boolean = createSelector(
    'isCurrentChannelDefault',
    getCurrentChannel,
    (channel: Channel): boolean => isDefault(channel),
);

<<<<<<< HEAD
export function isCurrentChannelReadOnly(state: GlobalState): boolean {
    return isChannelReadOnly(state, getCurrentChannel(state));
}

export function isChannelReadOnlyById(state: GlobalState, channelId: string): boolean {
    return isChannelReadOnly(state, getChannel(state, channelId));
}

export function isChannelReadOnly(state: GlobalState, channel: Channel): boolean {
    return channel && channel.name === General.DEFAULT_CHANNEL && !isCurrentUserSystemAdmin(state);
}

export function getChannelMessageCounts(state: GlobalState): RelationOneToOne<Channel, ChannelMessageCount> {
    return state.entities.channels.messageCounts;
}

export function getChannelMessageCount(state: GlobalState, channelId: string): ChannelMessageCount {
    return getChannelMessageCounts(state)[channelId];
}

function getCurrentChannelMessageCount(state: GlobalState) {
    return getChannelMessageCount(state, getCurrentChannelId(state));
}

=======
>>>>>>> 9aed0029
export const countCurrentChannelUnreadMessages: (state: GlobalState) => number = createSelector(
    'countCurrentChannelUnreadMessages',
    getCurrentChannelMessageCount,
    getMyCurrentChannelMembership,
    isCollapsedThreadsEnabled,
    (messageCount: ChannelMessageCount, membership?: ChannelMembership, crtEnabled?: boolean): number => {
        if (!membership) {
            return 0;
        }
        return crtEnabled ? messageCount.root - membership.msg_count_root : messageCount.total - membership.msg_count;
    },
);

export function makeGetChannelUnreadCount(): (state: GlobalState, channelId: string) => ReturnType<typeof calculateUnreadCount> {
    return createSelector(
        'makeGetChannelUnreadCount',
        (state: GlobalState, channelId: string) => getChannelMessageCount(state, channelId),
        (state: GlobalState, channelId: string) => getMyChannelMembership(state, channelId),
        isCollapsedThreadsEnabled,
        (messageCount: ChannelMessageCount, member: ChannelMembership, crtEnabled: boolean) => {
            return calculateUnreadCount(messageCount, member, crtEnabled);
        },
    );
}

export function getChannelByName(state: GlobalState, channelName: string): Channel | undefined | null {
    return getChannelByNameHelper(getAllChannels(state), channelName);
}

export const getChannelSetInCurrentTeam: (state: GlobalState) => string[] = createSelector(
    'getChannelSetInCurrentTeam',
    getCurrentTeamId,
    getChannelsInTeam,
    (currentTeamId: string, channelsInTeam: RelationOneToMany<Team, Channel>): string[] => {
        return (channelsInTeam && channelsInTeam[currentTeamId]) || [];
    },
);

function sortAndInjectChannels(channels: IDMappedObjects<Channel>, channelSet: string[], locale: string): Channel[] {
    const currentChannels: Channel[] = [];

    if (typeof channelSet === 'undefined') {
        return currentChannels;
    }

    channelSet.forEach((c) => {
        currentChannels.push(channels[c]);
    });

    return currentChannels.sort(sortChannelsByDisplayName.bind(null, locale));
}

export const getChannelsInCurrentTeam: (state: GlobalState) => Channel[] = createSelector(
    'getChannelsInCurrentTeam',
    getAllChannels,
    getChannelSetInCurrentTeam,
    getCurrentUser,
    (channels: IDMappedObjects<Channel>, currentTeamChannelSet: string[], currentUser: UserProfile): Channel[] => {
        let locale = General.DEFAULT_LOCALE;

        if (currentUser && currentUser.locale) {
            locale = currentUser.locale;
        }

        return sortAndInjectChannels(channels, currentTeamChannelSet, locale);
    },
);

export const getChannelsNameMapInTeam: (state: GlobalState, teamId: string) => NameMappedObjects<Channel> = createSelector(
    'getChannelsNameMapInTeam',
    getAllChannels,
    getChannelsInTeam,
    (state: GlobalState, teamId: string): string => teamId,
    (channels: IDMappedObjects<Channel>, channelsInTeams: RelationOneToMany<Team, Channel>, teamId: string): NameMappedObjects<Channel> => {
        const channelsInTeam = channelsInTeams[teamId] || [];
        const channelMap: NameMappedObjects<Channel> = {};
        channelsInTeam.forEach((id) => {
            const channel = channels[id];
            channelMap[channel.name] = channel;
        });
        return channelMap;
    },
);

export const getChannelsNameMapInCurrentTeam: (state: GlobalState) => NameMappedObjects<Channel> = createSelector(
    'getChannelsNameMapInCurrentTeam',
    getAllChannels,
    getChannelSetInCurrentTeam,
    (channels: IDMappedObjects<Channel>, currentTeamChannelSet: string[]): NameMappedObjects<Channel> => {
        const channelMap: NameMappedObjects<Channel> = {};
        currentTeamChannelSet.forEach((id) => {
            const channel = channels[id];
            channelMap[channel.name] = channel;
        });
        return channelMap;
    },
);

export const getChannelNameToDisplayNameMap: (state: GlobalState) => Record<string, string> = createIdsSelector(
    'getChannelNameToDisplayNameMap',
    getAllChannels,
    getChannelSetInCurrentTeam,
    (channels: IDMappedObjects<Channel>, currentTeamChannelSet: string[]) => {
        const channelMap: Record<string, string> = {};
        for (const id of currentTeamChannelSet) {
            const channel = channels[id];
            channelMap[channel.name] = channel.display_name;
        }
        return channelMap;
    },
);

// Returns both DMs and GMs
export const getAllDirectChannels: (state: GlobalState) => Channel[] = createSelector(
    'getAllDirectChannels',
    getAllChannels,
    getDirectChannelsSet,
    (state: GlobalState): UsersState => state.entities.users,
    getTeammateNameDisplaySetting,
    (channels: IDMappedObjects<Channel>, channelSet: Set<string>, users: UsersState, teammateNameDisplay: string): Channel[] => {
        const dmChannels: Channel[] = [];
        channelSet.forEach((c) => {
            dmChannels.push(completeDirectChannelInfo(users, teammateNameDisplay, channels[c]));
        });
        return dmChannels;
    },
);

export const getAllDirectChannelsNameMapInCurrentTeam: (state: GlobalState) => NameMappedObjects<Channel> = createSelector(
    'getAllDirectChannelsNameMapInCurrentTeam',
    getAllChannels,
    getDirectChannelsSet,
    (state: GlobalState): UsersState => state.entities.users,
    getTeammateNameDisplaySetting,
    (channels: IDMappedObjects<Channel>, channelSet: Set<string>, users: UsersState, teammateNameDisplay: string): NameMappedObjects<Channel> => {
        const channelMap: NameMappedObjects<Channel> = {};
        channelSet.forEach((id) => {
            const channel = channels[id];
            channelMap[channel.name] = completeDirectChannelInfo(users, teammateNameDisplay, channel);
        });
        return channelMap;
    },
);

// Returns only GMs
export const getGroupChannels: (state: GlobalState) => Channel[] = createSelector(
    'getGroupChannels',
    getAllChannels,
    getDirectChannelsSet,
    (state: GlobalState): UsersState => state.entities.users,
    getTeammateNameDisplaySetting,
    (channels: IDMappedObjects<Channel>, channelSet: Set<string>, users: UsersState, teammateNameDisplay: string): Channel[] => {
        const gmChannels: Channel[] = [];
        channelSet.forEach((id) => {
            const channel = channels[id];

            if (channel.type === General.GM_CHANNEL) {
                gmChannels.push(completeDirectChannelInfo(users, teammateNameDisplay, channel));
            }
        });
        return gmChannels;
    },
);

export const getMyChannels: (state: GlobalState) => Channel[] = createSelector(
    'getMyChannels',
    getChannelsInCurrentTeam,
    getAllDirectChannels,
    getMyChannelMemberships,
    (channels: Channel[], directChannels: Channel[], myMembers: RelationOneToOne<Channel, ChannelMembership>): Channel[] => {
        return [...channels, ...directChannels].filter((c) => myMembers.hasOwnProperty(c.id));
    },
);

export const getOtherChannels: (state: GlobalState, archived?: boolean | null) => Channel[] = createSelector(
    'getOtherChannels',
    getChannelsInCurrentTeam,
    getMyChannelMemberships,
    (state: GlobalState, archived: boolean | undefined | null = true) => archived,
    (channels: Channel[], myMembers: RelationOneToOne<Channel, ChannelMembership>, archived?: boolean | null): Channel[] => {
        return channels.filter((c) => !myMembers.hasOwnProperty(c.id) && c.type === General.OPEN_CHANNEL && (archived ? true : c.delete_at === 0));
    },
);

export const getMembersInCurrentChannel: (state: GlobalState) => UserIDMappedObjects<ChannelMembership> = createSelector(
    'getMembersInCurrentChannel',
    getCurrentChannelId,
    getChannelMembersInChannels,
    (currentChannelId: string, members: RelationOneToOne<Channel, UserIDMappedObjects<ChannelMembership>>): UserIDMappedObjects<ChannelMembership> => {
        return members[currentChannelId];
    },
);

/**
 * A scalar encoding or primitive-value representation of
 */
export type BasicUnreadStatus = boolean | number;
export type BasicUnreadMeta = {isUnread: boolean; unreadMentionCount: number}
export function basicUnreadMeta(unreadStatus: BasicUnreadStatus): BasicUnreadMeta {
    return {
        isUnread: Boolean(unreadStatus),
        unreadMentionCount: (typeof unreadStatus === 'number' && unreadStatus) || 0,
    };
}

export const getUnreadStatus: (state: GlobalState) => BasicUnreadStatus = createSelector(
    'getUnreadStatus',
    getAllChannels,
    getMyChannelMemberships,
    getChannelMessageCounts,
    getUsers,
    getCurrentUserId,
    getCurrentTeamId,
    getMyTeams,
    getTeamMemberships,
    isCollapsedThreadsEnabled,
    getThreadCounts,
    (
        channels,
        myMembers,
        messageCounts,
        users,
        currentUserId,
        currentTeamId,
        myTeams,
        myTeamMemberships,
        collapsedThreads,
        threadCounts,
    ) => {
        const {
            messages: currentTeamUnreadMessages,
            mentions: currentTeamUnreadMentions,
        } = Object.entries(myMembers).reduce((counts, [channelId, membership]) => {
            const channel = channels[channelId];

            if (!channel || !membership) {
                return counts;
            }

            if (
                // other-team non-DM/non-GM channels
                channel.team_id !== currentTeamId &&
                channel.type !== General.DM_CHANNEL &&
                channel.type !== General.GM_CHANNEL
            ) {
                return counts;
            }

            const channelExists = channel.type === General.DM_CHANNEL ? users[getUserIdFromChannelName(currentUserId, channel.name)]?.delete_at === 0 : channel.delete_at === 0;
            if (!channelExists) {
                return counts;
            }

            const mentions = collapsedThreads ? membership.mention_count_root : membership.mention_count;
            if (mentions) {
                counts.mentions += mentions;
            }

            const unreadCount = calculateUnreadCount(messageCounts[channelId], myMembers[channelId], collapsedThreads);
            if (unreadCount.showUnread) {
                counts.messages += unreadCount.messages;
            }

            return counts;
        }, {
            messages: 0,
            mentions: 0,
        });

        // Includes mention count and message count from teams other than the current team
        // This count does not include GM's and DM's
        const {
            messages: otherTeamsUnreadMessages,
            mentions: otherTeamsUnreadMentions,
        } = myTeams.reduce((acc, team) => {
            if (currentTeamId !== team.id) {
                const member = myTeamMemberships[team.id];
                acc.messages += collapsedThreads ? member.msg_count_root : member.msg_count;
                acc.mentions += collapsedThreads ? member.mention_count_root : member.mention_count;
            }

            return acc;
        }, {
            messages: 0,
            mentions: 0,
        });

        const totalUnreadMessages = currentTeamUnreadMessages + otherTeamsUnreadMessages;
        let totalUnreadMentions = currentTeamUnreadMentions + otherTeamsUnreadMentions;
        let anyUnreadThreads = false;

        // when collapsed threads are enabled, we start with root-post counts from channels, then
        // add the same thread-reply counts from the global threads view
        if (collapsedThreads) {
            Object.values(threadCounts).forEach((c) => {
                anyUnreadThreads = anyUnreadThreads || Boolean(c.total_unread_threads);
                totalUnreadMentions += c.total_unread_mentions;
            });
        }

        return totalUnreadMentions || anyUnreadThreads || Boolean(totalUnreadMessages);
    },
);

export const getUnreadStatusInCurrentTeam: (state: GlobalState) => BasicUnreadStatus = createSelector(
    'getUnreadStatusInCurrentTeam',
    getCurrentChannelId,
    getMyChannels,
    getMyChannelMemberships,
    getChannelMessageCounts,
    getUsers,
    getCurrentUserId,
    getCurrentTeamId,
    isCollapsedThreadsEnabled,
    getThreadCounts,
    (
        currentChannelId,
        channels,
        myMembers,
        messageCounts,
        users,
        currentUserId,
        currentTeamId,
        collapsedThreads,
        threadCounts,
    ) => {
        const {
            messages: currentTeamUnreadMessages,
            mentions: currentTeamUnreadMentions,
        } = channels.reduce((counts, channel) => {
            const m = myMembers[channel.id];

            if (!m || channel.id === currentChannelId) {
                return counts;
            }

            const channelExists = channel.type === General.DM_CHANNEL ? users[getUserIdFromChannelName(currentUserId, channel.name)]?.delete_at === 0 : channel.delete_at === 0;
            if (!channelExists) {
                return counts;
            }

            const mentions = collapsedThreads ? m.mention_count_root : m.mention_count;
            if (mentions) {
                counts.mentions += mentions;
            }

            const unreadCount = calculateUnreadCount(messageCounts[channel.id], m, collapsedThreads);
            if (unreadCount.showUnread) {
                counts.messages += unreadCount.messages;
            }

            return counts;
        }, {
            messages: 0,
            mentions: 0,
        });

        let totalUnreadMentions = currentTeamUnreadMentions;
        let anyUnreadThreads = false;

        // when collapsed threads are enabled, we start with root-post counts from channels, then
        // add the same thread-reply counts from the global threads view IF we're not in global threads
        if (collapsedThreads && currentChannelId) {
            const c = threadCounts[currentTeamId];
            if (c) {
                anyUnreadThreads = anyUnreadThreads || Boolean(c.total_unread_threads);
                totalUnreadMentions += c.total_unread_mentions;
            }
        }

        return totalUnreadMentions || anyUnreadThreads || Boolean(currentTeamUnreadMessages);
    },
);

export const canManageChannelMembers: (state: GlobalState) => boolean = createSelector(
    'canManageChannelMembers',
    getCurrentChannel,
    (state: GlobalState): boolean => haveICurrentChannelPermission(state,
        Permissions.MANAGE_PRIVATE_CHANNEL_MEMBERS,
    ),
    (state: GlobalState): boolean => haveICurrentChannelPermission(state,
        Permissions.MANAGE_PUBLIC_CHANNEL_MEMBERS,
    ),
    (
        channel: Channel,
        managePrivateMembers: boolean,
        managePublicMembers: boolean,
    ): boolean => {
        if (!channel) {
            return false;
        }

        if (channel.delete_at !== 0) {
            return false;
        }

        if (channel.type === General.DM_CHANNEL || channel.type === General.GM_CHANNEL || channel.name === General.DEFAULT_CHANNEL) {
            return false;
        }

        if (channel.type === General.OPEN_CHANNEL) {
            return managePublicMembers;
        } else if (channel.type === General.PRIVATE_CHANNEL) {
            return managePrivateMembers;
        }

        return true;
    },
);

// Determine if the user has permissions to manage members in at least one channel of the current team
export const canManageAnyChannelMembersInCurrentTeam: (state: GlobalState) => boolean = createSelector(
    'canManageAnyChannelMembersInCurrentTeam',
    getMyChannelMemberships,
    getCurrentTeamId,
    (state: GlobalState): GlobalState => state,
    (members: RelationOneToOne<Channel, ChannelMembership>, currentTeamId: string, state: GlobalState): boolean => {
        for (const channelId of Object.keys(members)) {
            const channel = getChannel(state, channelId);

            if (!channel || channel.team_id !== currentTeamId) {
                continue;
            }

            if (channel.type === General.OPEN_CHANNEL && haveIChannelPermission(state,
                currentTeamId,
                channelId,
                Permissions.MANAGE_PUBLIC_CHANNEL_MEMBERS,
            )) {
                return true;
            } else if (channel.type === General.PRIVATE_CHANNEL && haveIChannelPermission(state,
                currentTeamId,
                channelId,
                Permissions.MANAGE_PRIVATE_CHANNEL_MEMBERS,
            )) {
                return true;
            }
        }

        return false;
    },
);

export const getAllDirectChannelIds: (state: GlobalState) => string[] = createIdsSelector(
    'getAllDirectChannelIds',
    getDirectChannelsSet,
    (directIds: Set<string>): string[] => {
        return Array.from(directIds);
    },
);

export const getChannelIdsInCurrentTeam: (state: GlobalState) => string[] = createIdsSelector(
    'getChannelIdsInCurrentTeam',
    getCurrentTeamId,
    getChannelsInTeam,
    (currentTeamId: string, channelsInTeam: RelationOneToMany<Team, Channel>): string[] => {
        return Array.from(channelsInTeam[currentTeamId] || []);
    },
);

export const getChannelIdsForCurrentTeam: (state: GlobalState) => string[] = createIdsSelector(
    'getChannelIdsForCurrentTeam',
    getChannelIdsInCurrentTeam,
    getAllDirectChannelIds,
    (channels, direct) => {
        return [...channels, ...direct];
    },
);

export const getUnreadChannelIds: (state: GlobalState, lastUnreadChannel?: Channel | null) => string[] = createIdsSelector(
    'getUnreadChannelIds',
    isCollapsedThreadsEnabled,
    getMyChannelMemberships,
    getChannelMessageCounts,
    getChannelIdsForCurrentTeam,
    (state: GlobalState, lastUnreadChannel: Channel | undefined | null = null): Channel | undefined | null => lastUnreadChannel,
    (
        collapsedThreads,
        members: RelationOneToOne<Channel, ChannelMembership>,
        messageCounts: RelationOneToOne<Channel, ChannelMessageCount>,
        teamChannelIds: string[],
        lastUnreadChannel?: Channel | null,
    ): string[] => {
        const unreadIds = teamChannelIds.filter((id) => {
            return calculateUnreadCount(messageCounts[id], members[id], collapsedThreads).showUnread;
        });

        if (lastUnreadChannel && !unreadIds.includes(lastUnreadChannel.id)) {
            unreadIds.push(lastUnreadChannel.id);
        }

        return unreadIds;
    },
);

export const getUnreadChannels: (state: GlobalState, lastUnreadChannel?: Channel | null) => Channel[] = createIdsSelector(
    'getUnreadChannels',
    getCurrentUser,
    getUsers,
    getUserIdsInChannels,
    getAllChannels,
    getUnreadChannelIds,
    getTeammateNameDisplaySetting,
    (currentUser, profiles, userIdsInChannels: any, channels, unreadIds, settings) => {
        // If we receive an unread for a channel and then a mention the channel
        // won't be sorted correctly until we receive a message in another channel
        if (!currentUser) {
            return [];
        }

        const allUnreadChannels = unreadIds.filter((id) => channels[id] && channels[id].delete_at === 0).map((id) => {
            const c = channels[id];

            if (c.type === General.DM_CHANNEL || c.type === General.GM_CHANNEL) {
                return completeDirectChannelDisplayName(currentUser.id, profiles, userIdsInChannels[id], settings!, c);
            }

            return c;
        });
        return allUnreadChannels;
    },
);

// getDirectAndGroupChannels returns all direct and group channels, even if they have been manually
// or automatically closed.
//
// This is similar to the getAllDirectChannels above which actually also returns group channels,
// but suppresses manually closed group channels but not manually closed direct channels. This
// method does away with all the suppression, since the webapp client downstream uses this for
// the channel switcher and puts such suppressed channels in a separate category.
export const getDirectAndGroupChannels: (a: GlobalState) => Channel[] = createSelector(
    'getDirectAndGroupChannels',
    getCurrentUser,
    getUsers,
    getUserIdsInChannels,
    getAllChannels,
    getTeammateNameDisplaySetting,
    (currentUser: UserProfile, profiles: IDMappedObjects<UserProfile>, userIdsInChannels: any, channels: IDMappedObjects<Channel>, settings): Channel[] => {
        if (!currentUser) {
            return [];
        }

        return Object.keys(channels).
            map((key) => channels[key]).
            filter((channel: Channel): boolean => Boolean(channel)).
            filter((channel: Channel): boolean => channel.type === General.DM_CHANNEL || channel.type === General.GM_CHANNEL).
            map((channel: Channel): Channel => completeDirectChannelDisplayName(currentUser.id, profiles, userIdsInChannels[channel.id], settings!, channel));
    },
);

const getProfiles = (currentUserId: string, usersIdsInChannel: string[], users: IDMappedObjects<UserProfile>): UserProfile[] => {
    const profiles: UserProfile[] = [];
    usersIdsInChannel.forEach((userId) => {
        if (userId !== currentUserId) {
            profiles.push(users[userId]);
        }
    });
    return profiles;
};

export const getChannelsWithUserProfiles: (state: GlobalState) => Array<{
    profiles: UserProfile[];
} & Channel> = createSelector(
    'getChannelsWithUserProfiles',
    getUserIdsInChannels,
    getUsers,
    getGroupChannels,
    getCurrentUserId,
    (channelUserMap: RelationOneToMany<Channel, UserProfile>, users: IDMappedObjects<UserProfile>, channels: Channel[], currentUserId: string) => {
        return channels.map((channel: Channel): {
            profiles: UserProfile[];
        } & Channel => {
            const profiles = getProfiles(currentUserId, channelUserMap[channel.id] || [], users);
            return {
                ...channel,
                profiles,
            };
        });
    },
);

export const getDefaultChannelForTeams: (state: GlobalState) => RelationOneToOne<Team, Channel> = createSelector(
    'getDefaultChannelForTeams',
    getAllChannels,
    (channels: IDMappedObjects<Channel>): RelationOneToOne<Team, Channel> => {
        const result: RelationOneToOne<Team, Channel> = {};

        for (const channel of Object.keys(channels).map((key) => channels[key])) {
            if (channel && channel.name === General.DEFAULT_CHANNEL) {
                result[channel.team_id] = channel;
            }
        }

        return result;
    },
);

export const getMyFirstChannelForTeams: (state: GlobalState) => RelationOneToOne<Team, Channel> = createSelector(
    'getMyFirstChannelForTeams',
    getAllChannels,
    getMyChannelMemberships,
    getMyTeams,
    getCurrentUser,
    (allChannels: IDMappedObjects<Channel>, myChannelMemberships: RelationOneToOne<Channel, ChannelMembership>, myTeams: Team[], currentUser: UserProfile): RelationOneToOne<Team, Channel> => {
        const locale = currentUser.locale || General.DEFAULT_LOCALE;
        const result: RelationOneToOne<Team, Channel> = {};

        for (const team of myTeams) {
        // Get a sorted array of all channels in the team that the current user is a member of
            const teamChannels = Object.values(allChannels).filter((channel: Channel) => channel && channel.team_id === team.id && Boolean(myChannelMemberships[channel.id])).sort(sortChannelsByDisplayName.bind(null, locale));

            if (teamChannels.length === 0) {
                continue;
            }

            result[team.id] = teamChannels[0];
        }

        return result;
    },
);

export const getRedirectChannelNameForTeam = (state: GlobalState, teamId: string): string => {
    const defaultChannelForTeam = getDefaultChannelForTeams(state)[teamId];
    const myFirstChannelForTeam = getMyFirstChannelForTeams(state)[teamId];
    const canIJoinPublicChannelsInTeam = haveITeamPermission(state,
        teamId,
        Permissions.JOIN_PUBLIC_CHANNELS,
    );
    const myChannelMemberships = getMyChannelMemberships(state);
    const iAmMemberOfTheTeamDefaultChannel = Boolean(defaultChannelForTeam && myChannelMemberships[defaultChannelForTeam.id]);

    if (iAmMemberOfTheTeamDefaultChannel || canIJoinPublicChannelsInTeam) {
        return General.DEFAULT_CHANNEL;
    }

    return (myFirstChannelForTeam && myFirstChannelForTeam.name) || General.DEFAULT_CHANNEL;
};

// isManually unread looks into state if the provided channelId is marked as unread by the user.
export function isManuallyUnread(state: GlobalState, channelId?: string): boolean {
    if (!channelId) {
        return false;
    }

    return Boolean(state.entities.channels.manuallyUnread[channelId]);
}

export function getChannelModerations(state: GlobalState, channelId: string): ChannelModeration[] {
    return state.entities.channels.channelModerations[channelId];
}

export function getChannelMemberCountsByGroup(state: GlobalState, channelId: string): ChannelMemberCountsByGroup {
    return state.entities.channels.channelMemberCountsByGroup[channelId] || {};
}

export function isFavoriteChannel(state: GlobalState, channelId: string): boolean {
    const channel = getChannel(state, channelId);
    if (!channel) {
        return false;
    }

    const category = getCategoryInTeamByType(state, channel.team_id || getCurrentTeamId(state), CategoryTypes.FAVORITES);

    if (!category) {
        return false;
    }

    return category.channel_ids.includes(channel.id);
}

export function filterChannelList(channelList: Channel[], filters: ChannelSearchOpts): Channel[] {
    if (!filters || (!filters.private && !filters.public && !filters.deleted && !filters.team_ids)) {
        return channelList;
    }
    let result: Channel[] = [];
    const channelType: string[] = [];
    const channels = channelList;
    if (filters.public) {
        channelType.push(Constants.OPEN_CHANNEL);
    }
    if (filters.private) {
        channelType.push(Constants.PRIVATE_CHANNEL);
    }
    if (filters.deleted) {
        channelType.push(Constants.ARCHIVED_CHANNEL);
    }
    channelType.forEach((type) => {
        result = result.concat(channels.filter((channel) => channel.type === type));
    });
    if (filters.team_ids && filters.team_ids.length > 0) {
        let teamResult: Channel[] = [];
        filters.team_ids.forEach((id) => {
            if (channelType.length > 0) {
                const filterResult = result.filter((channel) => channel.team_id === id);
                teamResult = teamResult.concat(filterResult);
            } else {
                teamResult = teamResult.concat(channels.filter((channel) => channel.team_id === id));
            }
        });
        result = teamResult;
    }
    return result;
}
export function searchChannelsInPolicy(state: GlobalState, policyId: string, term: string, filters: ChannelSearchOpts): Channel[] {
    const channelsInPolicy = getChannelsInPolicy();
    const channelArray = channelsInPolicy(state, {policyId});
    let channels = filterChannelList(channelArray, filters);
    channels = filterChannelsMatchingTerm(channels, term);

    return channels;
}

export function getDirectTeammate(state: GlobalState, channelId: string): UserProfile | undefined {
    const channel = getChannel(state, channelId);
    if (!channel) {
        return undefined;
    }

    const userIds = channel.name.split('__');
    const currentUserId = getCurrentUserId(state);

    if (userIds.length !== 2 || userIds.indexOf(currentUserId) === -1) {
        return undefined;
    }

    if (userIds[0] === userIds[1]) {
        return getUser(state, userIds[0]);
    }

    for (const id of userIds) {
        if (id !== currentUserId) {
            return getUser(state, id);
        }
    }

    return undefined;
}<|MERGE_RESOLUTION|>--- conflicted
+++ resolved
@@ -33,7 +33,6 @@
     getUserIdsInChannels,
 } from 'mattermost-redux/selectors/entities/users';
 
-<<<<<<< HEAD
 import {
     Channel,
     ChannelMemberCountsByGroup,
@@ -43,9 +42,6 @@
     ChannelSearchOpts,
     ChannelStats,
 } from 'mattermost-redux/types/channels';
-=======
-import {Channel, ChannelStats, ChannelMembership, ChannelModeration, ChannelMemberCountsByGroup, ChannelSearchOpts} from 'mattermost-redux/types/channels';
->>>>>>> 9aed0029
 import {GlobalState} from 'mattermost-redux/types/store';
 import {Team} from 'mattermost-redux/types/teams';
 import {UsersState, UserProfile} from 'mattermost-redux/types/users';
@@ -279,7 +275,6 @@
     (channel: Channel): boolean => isDefault(channel),
 );
 
-<<<<<<< HEAD
 export function isCurrentChannelReadOnly(state: GlobalState): boolean {
     return isChannelReadOnly(state, getCurrentChannel(state));
 }
@@ -304,8 +299,6 @@
     return getChannelMessageCount(state, getCurrentChannelId(state));
 }
 
-=======
->>>>>>> 9aed0029
 export const countCurrentChannelUnreadMessages: (state: GlobalState) => number = createSelector(
     'countCurrentChannelUnreadMessages',
     getCurrentChannelMessageCount,
