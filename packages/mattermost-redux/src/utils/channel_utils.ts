--- conflicted
+++ resolved
@@ -1,22 +1,13 @@
 // Copyright (c) 2015-present Mattermost, Inc. All Rights Reserved.
 // See LICENSE.txt for license information.
 
-<<<<<<< HEAD
-import {General, Preferences, Users} from '../constants';
-=======
-import {General, Permissions, Users} from '../constants';
->>>>>>> 9ad409ac
+import {General, Users} from '../constants';
 import {MarkUnread} from 'mattermost-redux/constants/channels';
 
 import {Channel, ChannelMembership, ChannelNotifyProps} from 'mattermost-redux/types/channels';
 import {Post} from 'mattermost-redux/types/posts';
 import {UsersState, UserProfile, UserNotifyProps} from 'mattermost-redux/types/users';
 import {GlobalState} from 'mattermost-redux/types/store';
-<<<<<<< HEAD
-import {PreferenceType} from 'mattermost-redux/types/preferences';
-=======
-import {TeamMembership} from 'mattermost-redux/types/teams';
->>>>>>> 9ad409ac
 import {Dictionary, IDMappedObjects, RelationOneToMany, RelationOneToOne} from 'mattermost-redux/types/utilities';
 
 import {displayUsername} from './user_utils';
@@ -139,228 +130,6 @@
     return channel.type === General.GM_CHANNEL;
 }
 
-<<<<<<< HEAD
-export function isGroupChannelVisible(
-    config: any,
-    myPreferences: {
-        [x: string]: PreferenceType;
-    },
-    channel: Channel,
-    lastPost?: Post,
-    isUnread?: boolean,
-    now?: number,
-): boolean {
-    const gm = myPreferences[`${Preferences.CATEGORY_GROUP_CHANNEL_SHOW}--${channel.id}`];
-
-    if (!gm || gm.value !== 'true') {
-        return false;
-    }
-
-    return isUnread || !isAutoClosed(
-        config,
-        myPreferences,
-        channel,
-        lastPost ? lastPost.create_at : 0,
-        0,
-        '',
-        now,
-    );
-}
-
-export function isGroupOrDirectChannelVisible(
-    channel: Channel,
-    memberships: RelationOneToOne<Channel, ChannelMembership>,
-    config: any,
-    myPreferences: {
-        [x: string]: PreferenceType;
-    },
-    currentUserId: string,
-    users: IDMappedObjects<UserProfile>,
-    lastPosts: RelationOneToOne<Channel, Post>,
-    collapsedThreads: boolean,
-    currentChannelId?: string,
-    now?: number,
-): boolean {
-    const lastPost = lastPosts[channel.id];
-    const unreadChannel = isUnreadChannel(memberships, channel, collapsedThreads);
-
-    if (
-        isGroupChannel(channel) &&
-        isGroupChannelVisible(
-            config,
-            myPreferences,
-            channel,
-            lastPost,
-            unreadChannel,
-            now,
-        )
-    ) {
-        return true;
-    }
-
-    if (!isDirectChannel(channel)) {
-        return false;
-    }
-
-    const otherUserId = getUserIdFromChannelName(currentUserId, channel.name);
-
-    return isDirectChannelVisible(
-        users[otherUserId] || otherUserId,
-        config,
-        myPreferences,
-        channel,
-        lastPost,
-        unreadChannel,
-        currentChannelId,
-        now,
-    );
-=======
-export function showCreateOption(state: GlobalState, config: any, license: any, teamId: string, channelType: ChannelType, isAdmin: boolean, isSystemAdmin: boolean): boolean {
-    if (hasNewPermissions(state)) {
-        if (channelType === General.OPEN_CHANNEL) {
-            return haveITeamPermission(state, teamId, Permissions.CREATE_PUBLIC_CHANNEL);
-        } else if (channelType === General.PRIVATE_CHANNEL) {
-            return haveITeamPermission(state, teamId, Permissions.CREATE_PRIVATE_CHANNEL);
-        }
-        return true;
-    }
-
-    if (license.IsLicensed !== 'true') {
-        return true;
-    }
-
-    // Backwards compatibility with pre-advanced permissions config settings.
-    if (channelType === General.OPEN_CHANNEL) {
-        if (config.RestrictPublicChannelCreation === General.SYSTEM_ADMIN_ROLE && !isSystemAdmin) {
-            return false;
-        } else if (config.RestrictPublicChannelCreation === General.TEAM_ADMIN_ROLE && !isAdmin) {
-            return false;
-        }
-    } else if (channelType === General.PRIVATE_CHANNEL) {
-        if (config.RestrictPrivateChannelCreation === General.SYSTEM_ADMIN_ROLE && !isSystemAdmin) {
-            return false;
-        } else if (config.RestrictPrivateChannelCreation === General.TEAM_ADMIN_ROLE && !isAdmin) {
-            return false;
-        }
-    }
-
-    return true;
-}
-
-export function showManagementOptions(state: GlobalState, config: any, license: any, channel: Channel, isAdmin: boolean, isSystemAdmin: boolean, isChannelAdmin: boolean): boolean {
-    if (hasNewPermissions(state)) {
-        if (channel.type === General.OPEN_CHANNEL) {
-            return haveIChannelPermission(state, channel.team_id, channel.id, Permissions.MANAGE_PUBLIC_CHANNEL_PROPERTIES);
-        } else if (channel.type === General.PRIVATE_CHANNEL) {
-            return haveIChannelPermission(state, channel.team_id, channel.id, Permissions.MANAGE_PRIVATE_CHANNEL_PROPERTIES);
-        }
-        return true;
-    }
-
-    if (license.IsLicensed !== 'true') {
-        return true;
-    }
-
-    // Backwards compatibility with pre-advanced permissions config settings.
-    if (channel.type === General.OPEN_CHANNEL) {
-        if (config.RestrictPublicChannelManagement === General.SYSTEM_ADMIN_ROLE && !isSystemAdmin) {
-            return false;
-        }
-        if (config.RestrictPublicChannelManagement === General.TEAM_ADMIN_ROLE && !isAdmin) {
-            return false;
-        }
-        if (config.RestrictPublicChannelManagement === General.CHANNEL_ADMIN_ROLE && !isChannelAdmin && !isAdmin) {
-            return false;
-        }
-    } else if (channel.type === General.PRIVATE_CHANNEL) {
-        if (config.RestrictPrivateChannelManagement === General.SYSTEM_ADMIN_ROLE && !isSystemAdmin) {
-            return false;
-        }
-        if (config.RestrictPrivateChannelManagement === General.TEAM_ADMIN_ROLE && !isAdmin) {
-            return false;
-        }
-        if (config.RestrictPrivateChannelManagement === General.CHANNEL_ADMIN_ROLE && !isChannelAdmin && !isAdmin) {
-            return false;
-        }
-    }
-
-    return true;
-}
-
-export function showDeleteOption(state: GlobalState, config: any, license: any, channel: Channel, isAdmin: boolean, isSystemAdmin: boolean, isChannelAdmin: boolean): boolean {
-    if (hasNewPermissions(state)) {
-        if (channel.type === General.OPEN_CHANNEL) {
-            return haveIChannelPermission(state, channel.team_id, channel.id, Permissions.DELETE_PUBLIC_CHANNEL);
-        } else if (channel.type === General.PRIVATE_CHANNEL) {
-            return haveIChannelPermission(state, channel.team_id, channel.id, Permissions.DELETE_PRIVATE_CHANNEL);
-        }
-        return true;
-    }
-
-    if (license.IsLicensed !== 'true') {
-        return true;
-    }
-
-    // Backwards compatibility with pre-advanced permissions config settings.
-    if (channel.type === General.OPEN_CHANNEL) {
-        if (config.RestrictPublicChannelDeletion === General.SYSTEM_ADMIN_ROLE && !isSystemAdmin) {
-            return false;
-        }
-        if (config.RestrictPublicChannelDeletion === General.TEAM_ADMIN_ROLE && !isAdmin) {
-            return false;
-        }
-        if (config.RestrictPublicChannelDeletion === General.CHANNEL_ADMIN_ROLE && !isChannelAdmin && !isAdmin) {
-            return false;
-        }
-    } else if (channel.type === General.PRIVATE_CHANNEL) {
-        if (config.RestrictPrivateChannelDeletion === General.SYSTEM_ADMIN_ROLE && !isSystemAdmin) {
-            return false;
-        }
-        if (config.RestrictPrivateChannelDeletion === General.TEAM_ADMIN_ROLE && !isAdmin) {
-            return false;
-        }
-        if (config.RestrictPrivateChannelDeletion === General.CHANNEL_ADMIN_ROLE && !isChannelAdmin && !isAdmin) {
-            return false;
-        }
-    }
-
-    return true;
-}
-
-// Backwards compatibility with pre-advanced permissions config settings.
-
-export function canManageMembersOldPermissions(channel: Channel, user: UserProfile, teamMember: TeamMembership, channelMember: ChannelMembership, config: any, license: any): boolean {
-    if (channel.type === General.DM_CHANNEL ||
-        channel.type === General.GM_CHANNEL ||
-        channel.name === General.DEFAULT_CHANNEL) {
-        return false;
-    }
-
-    if (license.IsLicensed !== 'true') {
-        return true;
-    }
-
-    if (channel.type === General.PRIVATE_CHANNEL) {
-        const isSystemAdmin = user.roles.includes(General.SYSTEM_ADMIN_ROLE);
-        if (config.RestrictPrivateChannelManageMembers === General.PERMISSIONS_SYSTEM_ADMIN && !isSystemAdmin) {
-            return false;
-        }
-
-        const isTeamAdmin = teamMember.roles.includes(General.TEAM_ADMIN_ROLE);
-        if (config.RestrictPrivateChannelManageMembers === General.PERMISSIONS_TEAM_ADMIN && !isTeamAdmin && !isSystemAdmin) {
-            return false;
-        }
-
-        const isChannelAdmin = channelMember.roles.includes(General.CHANNEL_ADMIN_ROLE);
-        if (config.RestrictPrivateChannelManageMembers === General.PERMISSIONS_CHANNEL_ADMIN && !isChannelAdmin && !isTeamAdmin && !isSystemAdmin) {
-            return false;
-        }
-    }
-
-    return true;
->>>>>>> 9ad409ac
-}
-
 export function getChannelsIdForTeam(state: GlobalState, teamId: string): string[] {
     const {channels} = state.entities.channels;
 
