--- conflicted
+++ resolved
@@ -990,16 +990,6 @@
         promises.push(getProfilesByUsernames(Array.from(usernamesToLoad))(dispatch, getState));
     }
 
-<<<<<<< HEAD
-    // Emojis used in the posts
-    const emojisToLoad = getNeededCustomEmojis(state, postsArray);
-
-    if (emojisToLoad && emojisToLoad.size > 0) {
-        promises.push(getCustomEmojisByName(Array.from(emojisToLoad))(dispatch, getState));
-    }
-
-=======
->>>>>>> 62a6d367
     return Promise.all(promises);
 }
 
