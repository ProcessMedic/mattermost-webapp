{
  "name": "@mattermost/webapp",
  "browser": {
    "./client/web_client.jsx": "./client/browser_web_client.jsx"
  },
  "version": "5.36.0-0",
  "private": true,
  "engines": {
    "npm": ">=7.0.0",
    "node": ">=16.4.0"
  },
  "dependencies": {
    "@mattermost/compass-components": "^0.2.12",
    "@mattermost/compass-icons": "0.1.22",
    "@stripe/react-stripe-js": "1.6.0",
    "@stripe/stripe-js": "1.20.3",
    "@tippyjs/react": "4.2.6",
    "bootstrap": "3.4.1",
    "chart.js": "2.9.4",
    "classnames": "2.3.1",
    "core-js": "3.21.1",
    "country-list": "2.2.0",
    "crypto-browserify": "3.12.0",
    "css-vars-ponyfill": "2.4.7",
    "dynamic-virtualized-list": "github:mattermost/dynamic-virtualized-list#119db968c96643c7106d4d2c965f05b2e251bc83",
    "emoji-datasource": "6.1.1",
    "emoji-datasource-apple": "6.0.1",
    "emoji-regex": "10.0.1",
    "exif2css": "1.3.0",
    "fast-deep-equal": "3.1.3",
    "flexsearch": "0.6.32",
    "font-awesome": "4.7.0",
    "gfycat-sdk": "1.4.18",
    "highlight.js": "11.5.0",
    "hoist-non-react-statics": "3.3.2",
    "html-to-react": "1.4.8",
    "inobounce": "0.2.0",
    "jasny-bootstrap": "3.1.3",
    "katex": "0.13.11",
    "key-mirror": "1.0.1",
    "localforage": "1.10.0",
    "localforage-observable": "2.1.1",
    "lodash": "4.17.21",
    "luxon": "2.3.1",
    "mark.js": "8.11.1",
    "marked": "github:mattermost/marked#2ef7f28cc7718e3f551c4ce9ea75fdd7580c2008",
    "memoize-one": "5.2.1",
    "moment-timezone": "0.5.34",
    "p-queue": "6.6.1",
    "pdfjs-dist": "2.1.266",
    "popper.js": "1.16.1",
    "process": "0.11.10",
    "prop-types": "15.7.2",
    "react": "16.13.1 || ^17.0.1",
    "react-beautiful-dnd": "13.1.0",
    "react-bootstrap": "github:mattermost/react-bootstrap#c6957962364e0818a51bbfd13e89919903b422d6",
    "react-color": "2.19.3",
    "react-contextmenu": "2.14.0",
    "react-custom-scrollbars": "4.2.1",
    "react-day-picker": "7.4.10",
    "react-dom": "16.13.1",
    "react-hot-loader": "4.13.0",
    "react-intl": "5.20.10",
    "react-is": "16.13.1",
    "react-overlays": "1.2.0",
<<<<<<< HEAD
    "react-popper": "^2.2.5",
=======
    "react-popper": "2.2.5",
>>>>>>> 12469ff7
    "react-redux": "7.2.4",
    "react-router-dom": "5.2.0",
    "react-select": "2.4.4",
    "react-transition-group": "4.4.2",
    "react-virtualized-auto-sizer": "1.0.6",
    "react-window": "1.8.6",
    "react-window-infinite-loader": "1.0.7",
    "rebound": "0.1.0",
    "redux": "4.1.0",
    "redux-batched-actions": "0.5.0",
    "redux-persist": "6.0.0",
    "redux-thunk": "2.3.0",
    "regenerator-runtime": "0.13.9",
    "rudder-sdk-js": "1.0.16",
    "sass": "1.35.1",
    "semver": "7.3.5",
    "serialize-error": "8.0.1",
    "shallow-equals": "1.0.0",
    "smooth-scroll-into-view-if-needed": "1.1.33",
    "stream-browserify": "3.0.0",
    "styled-components": "5.3.5",
    "superagent": "6.1.0",
    "timezones.json": "1.6.1",
    "tinycolor2": "1.4.2",
    "typescript": "4.3.4",
    "zen-observable": "0.8.15"
  },
  "devDependencies": {
    "@babel/cli": "7.16.0",
    "@babel/core": "7.16.0",
    "@babel/plugin-proposal-class-properties": "7.16.0",
    "@babel/plugin-proposal-object-rest-spread": "7.16.0",
    "@babel/preset-env": "7.16.4",
    "@babel/preset-react": "7.16.0",
    "@babel/preset-typescript": "7.16.0",
    "@deanwhillier/jest-matchmedia-mock": "1.2.0",
    "@hot-loader/react-dom": "16.13.0",
    "@storybook/addon-actions": "6.3.2",
    "@storybook/addon-knobs": "6.3.0",
    "@storybook/addon-links": "6.3.2",
    "@storybook/addon-notes": "5.3.21",
    "@storybook/addons": "6.3.2",
    "@storybook/builder-webpack5": "6.3.2",
    "@storybook/manager-webpack5": "6.3.2",
    "@storybook/react": "6.2.8",
    "@testing-library/jest-dom": "5.16.3",
    "@testing-library/react": "12.1.4",
    "@types/bootstrap": "4.5.0",
    "@types/chart.js": "2.9.34",
    "@types/country-list": "2.1.0",
    "@types/enzyme": "3.10.11",
    "@types/highlight.js": "10.1.0",
    "@types/jest": "26.0.24",
    "@types/katex": "0.11.0",
    "@types/lodash": "4.14.177",
    "@types/luxon": "2.3.1",
    "@types/mark.js": "8.11.6",
    "@types/marked": "0.7.4",
    "@types/moment-timezone": "0.5.30",
    "@types/node": "16.3.1",
    "@types/react": "^17.0.9",
    "@types/react-beautiful-dnd": "13.1.2",
    "@types/react-bootstrap": "0.32.22",
    "@types/react-color": "3.0.6",
    "@types/react-custom-scrollbars": "4.0.9",
    "@types/react-dom": "^17.0.0",
    "@types/react-is": "16.7.1",
    "@types/react-overlays": "1.1.3",
    "@types/react-redux": "7.1.16",
    "@types/react-router-dom": "5.1.7",
    "@types/react-select": "3.0.19",
    "@types/react-transition-group": "4.4.4",
    "@types/react-virtualized-auto-sizer": "1.0.1",
    "@types/react-window": "1.8.5",
    "@types/react-window-infinite-loader": "1.0.5",
    "@types/redux-mock-store": "1.0.3",
    "@types/semver": "7.3.9",
    "@types/shallow-equals": "1.0.0",
    "@types/styled-components": "5.1.24",
    "@types/tinycolor2": "1.4.3",
    "@typescript-eslint/eslint-plugin": "4.28.1",
    "@typescript-eslint/parser": "4.28.1",
    "babel-eslint": "10.1.0",
    "babel-loader": "8.2.3",
    "babel-plugin-lodash": "3.3.4",
    "babel-plugin-styled-components": "1.12.0",
    "babel-plugin-typescript-to-proptypes": "1.4.2",
    "bundle-loader": "0.5.6",
    "copy-webpack-plugin": "10.0.0",
    "cross-env": "7.0.3",
    "css-loader": "5.2.6",
    "dotenv-webpack": "7.0.3",
    "enzyme": "3.11.0",
    "enzyme-adapter-react-16": "1.15.6",
    "enzyme-to-json": "3.6.2",
    "eslint": "7.29.0",
    "eslint-import-resolver-webpack": "0.13.1",
    "eslint-plugin-babel": "5.3.1",
    "eslint-plugin-cypress": "2.11.3",
    "eslint-plugin-header": "3.1.1",
    "eslint-plugin-import": "2.23.4",
    "eslint-plugin-mattermost": "github:mattermost/eslint-plugin-mattermost#46ad99355644a719bf32082f472048f526605181",
    "eslint-plugin-no-only-tests": "2.6.0",
    "eslint-plugin-react": "7.24.0",
    "eslint-plugin-react-hooks": "4.3.0",
    "file-loader": "6.2.0",
    "form-data": "4.0.0",
    "html-loader": "2.1.2",
    "html-webpack-plugin": "5.5.0",
    "identity-obj-proxy": "3.0.0",
    "image-webpack-loader": "8.0.1",
    "isomorphic-fetch": "3.0.0",
    "jest": "27.0.6",
    "jest-canvas-mock": "2.3.1",
    "jest-cli": "27.0.6",
    "jest-junit": "12.2.0",
    "jest-watch-typeahead": "0.6.4",
    "mini-css-extract-plugin": "2.0.0",
    "mmjstool": "github:mattermost/mattermost-utilities#17ee7abdc0ccaec5d432123fcabc7fe73abe33ac",
    "nock": "13.2.4",
    "prettier": "2.3.2",
    "react-router-enzyme-context": "1.2.0",
    "redux-devtools-extension": "2.13.9",
    "redux-mock-store": "1.5.4",
    "redux-persist-node-storage": "2.0.0",
    "remote-redux-devtools": "0.5.16",
    "sass-loader": "12.1.0",
    "style-loader": "3.0.0",
    "stylelint": "13.13.1",
    "stylelint-config-idiomatic-order": "8.1.0",
    "stylelint-config-recommended": "5.0.0",
    "stylelint-config-recommended-scss": "4.2.0",
    "stylelint-config-standard": "22.0.0",
    "stylelint-order": "4.1.0",
    "stylelint-scss": "3.19.0",
    "terser-webpack-plugin": "5.1.4",
    "webpack": "5.64.2",
    "webpack-cli": "4.9.1",
    "webpack-dev-server": "4.5.0",
    "webpack-livereload-plugin": "3.0.2",
    "webpack-node-externals": "3.0.0",
    "webpack-pwa-manifest": "4.3.0",
    "yargs": "16.2.0",
    "yup": "0.32.11"
  },
  "jest": {
    "snapshotSerializers": [
      "enzyme-to-json/serializer"
    ],
    "testPathIgnorePatterns": [
      "/node_modules/",
      "/e2e/"
    ],
    "clearMocks": true,
    "collectCoverageFrom": [
      "actions/**/*.{js,jsx,ts,tsx}",
      "client/**/*.{js,jsx,ts,tsx}",
      "components/**/*.{jsx,tsx}",
      "plugins/**/*.{js,jsx,ts,tsx}",
      "reducers/**/*.{js,jsx,ts,tsx}",
      "routes/**/*.{js,jsx,ts,tsx}",
      "selectors/**/*.{js,jsx,ts,tsx}",
      "stores/**/*.{js,jsx,ts,tsx}",
      "utils/**/*.{js,jsx,ts,tsx}",
      "!e2e/**"
    ],
    "coverageReporters": [
      "lcov",
      "text-summary"
    ],
    "moduleNameMapper": {
      "^@mattermost/(client)$": "<rootDir>/packages/$1/src",
      "^@mattermost/(types)/(.*)$": "<rootDir>/packages/$1/src/$2",
      "^mattermost-redux/test/(.*)$": "<rootDir>/packages/mattermost-redux/test/$1",
      "^mattermost-redux/(.*)$": "<rootDir>/packages/mattermost-redux/src/$1",
      "^reselect$": "<rootDir>/packages/reselect/src",
      "^.+\\.(jpg|jpeg|png|apng|gif|eot|otf|webp|svg|ttf|woff|woff2|mp4|webm|wav|mp3|m4a|aac|oga)$": "identity-obj-proxy",
      "^.+\\.(css|less|scss)$": "identity-obj-proxy",
      "^.*i18n.*\\.(json)$": "<rootDir>/tests/i18n_mock.json",
      "^bundle-loader\\?lazy\\!(.*)$": "$1"
    },
    "moduleDirectories": [
      "",
      "node_modules"
    ],
    "moduleFileExtensions": [
      "ts",
      "tsx",
      "js",
      "jsx",
      "json"
    ],
    "reporters": [
      "default",
      "jest-junit"
    ],
    "transformIgnorePatterns": [
      "node_modules/(?!react-native|react-router|@mattermost/compass-components|@mattermost/compass-icons)"
    ],
    "setupFiles": [
      "jest-canvas-mock"
    ],
    "setupFilesAfterEnv": [
      "<rootDir>/tests/setup.js"
    ],
    "testEnvironment": "jsdom",
    "testTimeout": 60000,
    "testURL": "http://localhost:8065",
    "watchPlugins": [
      "jest-watch-typeahead/filename",
      "jest-watch-typeahead/testname"
    ]
  },
  "jest-junit": {
    "outputDirectory": "build",
    "outputName": "test-results.xml"
  },
  "scripts": {
    "check": "eslint --ext .js,.jsx,.tsx,.ts . --quiet --cache && stylelint \"**/*.{css,scss}\"",
    "fix": "eslint --ext .js,.jsx,.tsx,.ts . --quiet --fix --cache && stylelint \"**/*.{css,scss}\" --fix",
    "build": "cross-env NODE_ENV=production webpack",
    "run": "webpack --progress --watch",
    "dev-server": "webpack serve --mode development",
    "test": "cross-env TZ=Etc/UTC jest --maxWorkers=50%",
    "test-ci": "cross-env NODE_OPTIONS=--max_old_space_size=500 TZ=Etc/UTC jest --ci --maxWorkers=8",
    "stats": "cross-env NODE_ENV=production webpack --profile --json > webpack_stats.json",
    "updatesnapshot": "cross-env TZ=Etc/UTC jest --updateSnapshot",
    "test:debug": "cross-env TZ=Etc/UTC jest --forceExit --detectOpenHandles",
    "test:speed": "cross-env TZ=Etc/UTC jest",
    "test:watch": "cross-env TZ=Etc/UTC jest --watch",
    "test:coverage": "cross-env TZ=Etc/UTC jest --coverage",
    "mmjstool": "mmjstool",
    "i18n-extract": "npm run mmjstool -- i18n extract-webapp",
    "i18n-clean-empty": "npm run mmjstool -- i18n clean-empty --webapp-dir .",
    "i18n-check-empty-src": "npm run mmjstool -- i18n check-empty-src --webapp-dir .",
    "storybook": "start-storybook -p 6006 -s ./storybook/static",
    "build-storybook": "build-storybook -s ./storybook/static",
    "check-types": "tsc -b",
    "make-emojis": "node --experimental-json-modules build/emoji/emoji_gen.mjs"
  },
  "workspaces": [
    "packages/client",
    "packages/types"
  ]
}
<|MERGE_RESOLUTION|>--- conflicted
+++ resolved
@@ -63,11 +63,7 @@
     "react-intl": "5.20.10",
     "react-is": "16.13.1",
     "react-overlays": "1.2.0",
-<<<<<<< HEAD
     "react-popper": "^2.2.5",
-=======
-    "react-popper": "2.2.5",
->>>>>>> 12469ff7
     "react-redux": "7.2.4",
     "react-router-dom": "5.2.0",
     "react-select": "2.4.4",
