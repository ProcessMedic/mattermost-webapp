--- conflicted
+++ resolved
@@ -363,188 +363,6 @@
 }
 
 export function applyTheme(theme) {
-<<<<<<< HEAD
-=======
-    if (theme.centerChannelColor) {
-        changeCss('.app__body .bg-text-200', 'background:' + changeOpacity(theme.centerChannelColor, 0.2));
-        changeCss('.app__body .user-popover__role', 'background:' + changeOpacity(theme.centerChannelColor, 0.3));
-        changeCss('.app__body .svg-text-color', 'fill:' + theme.centerChannelColor);
-        changeCss('.app__body .suggestion-list__icon .status.status--group, .app__body .multi-select__note', 'background:' + changeOpacity(theme.centerChannelColor, 0.12));
-        changeCss('.app__body .modal-tabs .nav-tabs > li, .app__body .system-notice, .app__body .file-view--single .file__image .image-loaded, .app__body .post .MenuWrapper .dropdown-menu button, .app__body .member-list__popover .more-modal__body, .app__body .alert.alert-transparent, .app__body .table > thead > tr > th, .app__body .table > tbody > tr > td', 'border-color:' + changeOpacity(theme.centerChannelColor, 0.12));
-        changeCss('.app__body .post-list__arrows', 'fill:' + changeOpacity(theme.centerChannelColor, 0.3));
-        changeCss('.app__body .post .card-icon__container', 'color:' + changeOpacity(theme.centerChannelColor, 0.3));
-        changeCss('.app__body .post-image__details .post-image__download svg', 'stroke:' + changeOpacity(theme.centerChannelColor, 0.4));
-        changeCss('.app__body .post-image__details .post-image__download svg', 'border-color:' + changeOpacity(theme.centerChannelColor, 0.35));
-        changeCss('.app__body .channel-header__links .icon, .app__body .sidebar--right .sidebar--right__subheader .usage__icon, .app__body .more-modal__header svg, .app__body .icon--body', 'fill:' + theme.centerChannelColor);
-        changeCss('@media(min-width: 768px){.app__body .post:hover .post__header .post-menu, .app__body .post.post--hovered .post__header .post-menu, .app__body .post.a11y--active .post__header .post-menu', 'border-color:' + changeOpacity(theme.centerChannelColor, 0.2));
-        changeCss('.app__body .help-text, .app__body .post .post-waiting, .app__body .post.post--system .post__body', 'color:' + changeOpacity(theme.centerChannelColor, 0.6));
-        changeCss('.app__body .nav-tabs, .app__body .nav-tabs > li.active > a, pp__body .input-group-addon, .app__body .app__content, .app__body .post-create__container .post-create-body .btn-file, .app__body .post-create__container .post-create-footer .msg-typing, .app__body .dropdown-menu, .app__body .popover, .app__body .suggestion-list__item .suggestion-list__ellipsis .suggestion-list__main, .app__body .tip-overlay, .app__body .form-control[disabled], .app__body .form-control[readonly], .app__body fieldset[disabled] .form-control', 'color:' + theme.centerChannelColor);
-        changeCss('.app__body .post .post__link', 'color:' + changeOpacity(theme.centerChannelColor, 0.65));
-        changeCss('.app__body #archive-link-home, .video-div .video-thumbnail__error', 'background:' + changeOpacity(theme.centerChannelColor, 0.15));
-        changeCss('.app__body #post-create', 'color:' + theme.centerChannelColor);
-        changeCss('.app__body .mentions--top', 'box-shadow:' + changeOpacity(theme.centerChannelColor, 0.2) + ' 1px -3px 12px');
-        changeCss('.app__body .mentions--top', '-webkit-box-shadow:' + changeOpacity(theme.centerChannelColor, 0.2) + ' 1px -3px 12px');
-        changeCss('.app__body .mentions--top', '-moz-box-shadow:' + changeOpacity(theme.centerChannelColor, 0.2) + ' 1px -3px 12px');
-        changeCss('.app__body .shadow--2', 'box-shadow: 0 20px 30px 0' + changeOpacity(theme.centerChannelColor, 0.1) + ', 0 14px 20px 0 ' + changeOpacity(theme.centerChannelColor, 0.1));
-        changeCss('.app__body .shadow--2', '-moz-box-shadow: 0  20px 30px 0 ' + changeOpacity(theme.centerChannelColor, 0.1) + ', 0 14px 20px 0 ' + changeOpacity(theme.centerChannelColor, 0.1));
-        changeCss('.app__body .shadow--2', '-webkit-box-shadow: 0  20px 30px 0 ' + changeOpacity(theme.centerChannelColor, 0.1) + ', 0 14px 20px 0 ' + changeOpacity(theme.centerChannelColor, 0.1));
-        changeCss('.app__body .shortcut-key, .app__body .post__body hr, .app__body .loading-screen .loading__content .round, .app__body .tutorial__circles .circle', 'background:' + theme.centerChannelColor);
-        changeCss('.app__body .channel-header .heading', 'color:' + theme.centerChannelColor);
-        changeCss('.app__body .markdown__table tbody tr:nth-child(2n)', 'background:' + changeOpacity(theme.centerChannelColor, 0.07));
-        changeCss('.app__body .channel-header__info .header-dropdown__icon', 'color:' + changeOpacity(theme.centerChannelColor, 0.8));
-        changeCss('.app__body .post-create__container .post-create-body .send-button.disabled i', 'color:' + changeOpacity(theme.centerChannelColor, 0.4));
-        changeCss('.app__body .channel-header .pinned-posts-button svg', 'fill:' + changeOpacity(theme.centerChannelColor, 0.6));
-        changeCss('.app__body .channel-header .channel-header_plugin-dropdown svg', 'fill:' + changeOpacity(theme.centerChannelColor, 0.6));
-        changeCss('.app__body .file-preview, .app__body .post-image__details, .app__body .markdown__table th, .app__body .markdown__table td, .app__body .modal .settings-modal .settings-table .settings-content .divider-light, .app__body .webhooks__container, .app__body .dropdown-menu, .app__body .modal .modal-header', 'border-color:' + changeOpacity(theme.centerChannelColor, 0.2));
-        changeCss('.emoji-picker .emoji-picker__header', 'border-color:' + changeOpacity(theme.centerChannelColor, 0.2));
-        changeCss('.app__body .popover.bottom>.arrow', 'border-bottom-color:' + changeOpacity(theme.centerChannelColor, 0.25));
-        changeCss('.app__body .btn.btn-transparent', 'color:' + changeOpacity(theme.centerChannelColor, 0.7));
-        changeCss('.app__body .popover.right>.arrow', 'border-right-color:' + changeOpacity(theme.centerChannelColor, 0.25));
-        changeCss('.app__body .popover.left>.arrow', 'border-left-color:' + changeOpacity(theme.centerChannelColor, 0.25));
-        changeCss('.app__body .popover.top>.arrow', 'border-top-color:' + changeOpacity(theme.centerChannelColor, 0.25));
-        changeCss('.app__body .popover .popover__row', 'border-color:' + changeOpacity(theme.centerChannelColor, 0.2));
-        changeCss('body.app__body, .app__body .custom-textarea', 'color:' + theme.centerChannelColor);
-        changeCss('.app__body .input-group-addon', 'border-color:' + changeOpacity(theme.centerChannelColor, 0.1));
-        changeCss('@media(min-width: 768px){.app__body .post-list__table .post-list__content .dropdown-menu a:hover, .dropdown-menu > li > button:hover', 'background:' + changeOpacity(theme.centerChannelColor, 0.1));
-        changeCss('.app__body .MenuWrapper .MenuItem > button:hover, .app__body .Menu .MenuItem > button:hover, .app__body .MenuWrapper .MenuItem > button:focus, .app__body .MenuWrapper .MenuItem > a:hover, .MenuItem > div:hover, .SubMenuItemContainer:not(.hasDivider):hover, .app__body .dropdown-menu div > a:focus, .app__body .dropdown-menu div > a:hover, .dropdown-menu li > a:focus, .app__body .dropdown-menu li > a:hover', 'background:' + changeOpacity(theme.centerChannelColor, 0.1));
-        changeCss('.app__body .attachment .attachment__content, .app__body .attachment-actions button', 'border-color:' + changeOpacity(theme.centerChannelColor, 0.16));
-        changeCss('.app__body .attachment-actions button:focus, .app__body .attachment-actions button:hover', 'border-color:' + changeOpacity(theme.centerChannelColor, 0.5));
-        changeCss('.app__body .attachment-actions button:focus, .app__body .attachment-actions button:hover', 'background:' + changeOpacity(theme.centerChannelColor, 0.03));
-        changeCss('.app__body .input-group-addon, .app__body .channel-intro .channel-intro__content, .app__body .webhooks__container', 'background:' + changeOpacity(theme.centerChannelColor, 0.05));
-        changeCss('.app__body .date-separator .separator__text', 'color:' + theme.centerChannelColor);
-        changeCss('.app__body .date-separator .separator__hr, .app__body .modal-footer, .app__body .modal .custom-textarea', 'border-color:' + changeOpacity(theme.centerChannelColor, 0.2));
-        changeCss('.app__body .search-item-container', 'border-color:' + changeOpacity(theme.centerChannelColor, 0.1));
-        changeCss('.app__body .modal .custom-textarea:focus', 'border-color:' + changeOpacity(theme.centerChannelColor, 0.3));
-        changeCss('.app__body .channel-intro, .app__body .modal .settings-modal .settings-table .settings-content .divider-dark, .app__body hr, .app__body .modal .settings-modal .settings-table .settings-links, .app__body .modal .settings-modal .settings-table .settings-content .appearance-section .theme-elements__header, .app__body .user-settings .authorized-app:not(:last-child)', 'border-color:' + changeOpacity(theme.centerChannelColor, 0.2));
-        changeCss('.app__body .post.post--comment.other--root.current--user .post-comment, .app__body pre', 'background:' + changeOpacity(theme.centerChannelColor, 0.05));
-        changeCss('.app__body .post.post--comment.other--root.current--user .post-comment, .app__body .more-modal__list .more-modal__row, .app__body .member-div:first-child, .app__body .member-div, .app__body .access-history__table .access__report, .app__body .activity-log__table', 'border-color:' + changeOpacity(theme.centerChannelColor, 0.1));
-        changeCss('@media(max-width: 1800px){.app__body .inner-wrap.move--left .post.post--comment.same--root', 'border-color:' + changeOpacity(theme.centerChannelColor, 0.07));
-        changeCss('.app__body .post.post--hovered', 'background:' + changeOpacity(theme.centerChannelColor, 0.08));
-        changeCss('.app__body .attachment__body__wrap.btn-close', 'background:' + changeOpacity(theme.centerChannelColor, 0.08));
-        changeCss('.app__body .attachment__body__wrap.btn-close', 'border-color:' + changeOpacity(theme.centerChannelColor, 0.2));
-        changeCss('@media(min-width: 768px){.app__body .post.a11y--active, .app__body .modal .settings-modal .settings-table .settings-content .section-min:hover', 'background:' + changeOpacity(theme.centerChannelColor, 0.08));
-        changeCss('@media(min-width: 768px){.app__body .post.post--editing', 'background:' + changeOpacity(theme.buttonBg, 0.08));
-        changeCss('@media(min-width: 768px){.app__body .post.current--user:hover .post__body ', 'background: transparent;');
-        changeCss('.app__body .more-modal__row.more-modal__row--selected, .app__body .date-separator.hovered--before:after, .app__body .date-separator.hovered--after:before, .app__body .new-separator.hovered--after:before, .app__body .new-separator.hovered--before:after', 'background:' + changeOpacity(theme.centerChannelColor, 0.07));
-        changeCss('@media(min-width: 768px){.app__body .dropdown-menu>li>a:focus, .app__body .dropdown-menu>li>a:hover', 'background:' + changeOpacity(theme.centerChannelColor, 0.15));
-        changeCss('.app__body .form-control[disabled], .app__body .form-control[readonly], .app__body fieldset[disabled] .form-control', 'background:' + changeOpacity(theme.centerChannelColor, 0.1));
-        changeCss('.app__body .sidebar--right', 'color:' + theme.centerChannelColor);
-        changeCss('.app__body .modal .settings-modal .settings-table .settings-content .appearance-section .theme-elements__body', 'background:' + changeOpacity(theme.centerChannelColor, 0.05));
-        if (!UserAgent.isFirefox() && !UserAgent.isInternetExplorer() && !UserAgent.isEdge()) {
-            changeCss('body.app__body ::-webkit-scrollbar-thumb', 'background:' + changeOpacity(theme.centerChannelColor, 0.4));
-        }
-        changeCss('body', 'scrollbar-arrow-color:' + theme.centerChannelColor);
-        changeCss('.app__body .post-create__container .post-create-body .btn-file svg, .app__body .post.post--compact .post-image__column .post-image__details svg, .app__body .modal .about-modal .about-modal__logo svg, .app__body .status svg, .app__body .edit-post__actions .icon svg', 'fill:' + theme.centerChannelColor);
-        changeCss('.app__body .post-list__new-messages-below', 'background:' + changeColor(theme.centerChannelColor, 0.5));
-        changeCss('.app__body .post.post--comment .post__body', 'border-color:' + changeOpacity(theme.centerChannelColor, 0.2));
-        changeCss('@media(min-width: 768px){.app__body .post.post--compact.same--root.post--comment .post__content', 'border-color:' + changeOpacity(theme.centerChannelColor, 0.2));
-        changeCss('.app__body .post.post--comment.current--user .post__body', 'border-color:' + changeOpacity(theme.centerChannelColor, 0.2));
-        changeCss('.app__body .emoji-picker', 'color:' + theme.centerChannelColor);
-        changeCss('.app__body .emoji-picker', 'border-color:' + changeOpacity(theme.centerChannelColor, 0.2));
-        changeCss('.app__body .emoji-picker__search-icon', 'color:' + changeOpacity(theme.centerChannelColor, 0.4));
-        changeCss('.app__body .emoji-picker__preview, .app__body .emoji-picker__items, .app__body .emoji-picker__search-container', 'border-color:' + changeOpacity(theme.centerChannelColor, 0.2));
-        changeCss('.emoji-picker__category .fa:hover', 'color:' + changeOpacity(theme.centerChannelColor, 0.8));
-        changeCss('.app__body .emoji-picker__item-wrapper:hover', 'background-color:' + changeOpacity(theme.centerChannelColor, 0.8));
-        changeCss('.app__body .icon__postcontent_picker:hover', 'color:' + changeOpacity(theme.centerChannelColor, 0.8));
-        changeCss('.app__body .emoji-picker .nav-tabs li a', 'fill:' + theme.centerChannelColor);
-        changeCss('.app__body .post .post-collapse__show-more-button', `border-color:${changeOpacity(theme.centerChannelColor, 0.1)}`);
-        changeCss('.app__body .post .post-collapse__show-more-line', `background-color:${changeOpacity(theme.centerChannelColor, 0.1)}`);
-
-        if (theme.centerChannelBg) {
-            const hoveredPostBg = blendColors(theme.centerChannelBg, theme.centerChannelColor, 0.04);
-            const hoveredPostBgLight = blendColors(theme.centerChannelBg, theme.centerChannelColor, 0.04);
-
-            // Fade out effect for collapsed posts that are being hovered over
-            changeCss(
-                '@media(min-width: 768px){.app__body .post-list__table .post:hover .post-collapse__gradient, ' +
-                '.app__body .sidebar-right__body .post:hover .post-collapse__gradient, ' +
-                '.app__body .ThreadPane .post:hover .post-collapse__gradient ',
-                `background:linear-gradient(${changeOpacity(hoveredPostBg, 0)}, ${hoveredPostBg})`,
-            );
-            changeCss(
-                '@media(min-width: 768px){.app__body .post-list__table .post:hover .post-collapse__show-more, ' +
-                '.app__body .sidebar-right__body .post:hover .post-collapse__show-more, ' +
-                '.app__body .ThreadPane .post:hover .post-collapse__show-more',
-                `background:${hoveredPostBg}`,
-            );
-            changeCss(
-                '@media(max-width: 768px){.app__body .post-list__table .post.current--user:hover .post-collapse__show-more',
-                `background:${hoveredPostBgLight}`,
-            );
-            changeCss(
-                '.app__body .post-list__table .post.post--hovered .post-collapse__gradient, ' +
-                '.app__body .sidebar-right__body .post.post--hovered .post-collapse__gradient, ' +
-                '.app__body .ThreadPane .post.post--hovered .post-collapse__gradient',
-                `background:linear-gradient(${changeOpacity(hoveredPostBg, 0)}, ${hoveredPostBg})`,
-            );
-            changeCss(
-                '.app__body .post-list__table .post.post--hovered .post-collapse__show-more, ' +
-                '.app__body .sidebar-right__body .post.post--hovered .post-collapse__show-more, ' +
-                '.app__body .ThreadPane .post.post--hovered .post-collapse__show-more',
-                `background:${hoveredPostBg}`,
-            );
-        }
-    }
-
-    if (theme.newMessageSeparator) {
-        changeCss('.app__body .new-separator .separator__text', 'color:' + theme.newMessageSeparator);
-        changeCss('.app__body .new-separator .separator__hr', 'border-color:' + changeOpacity(theme.newMessageSeparator, 0.5));
-    }
-
-    if (theme.linkColor) {
-        changeCss('.app__body .more-modal__list .a11y--focused, .app__body .post.a11y--focused, .app__body .channel-header.a11y--focused, .app__body .post-create.a11y--focused, .app__body .user-popover.a11y--focused, .app__body .post-message__text.a11y--focused, #archive-link-home>a.a11y--focused', 'box-shadow: inset 0 0 1px 3px ' + changeOpacity(theme.linkColor, 0.5) + ', inset 0 0 0 1px ' + theme.linkColor);
-        changeCss('.app__body .a11y--focused', 'box-shadow: 0 0 1px 3px ' + changeOpacity(theme.linkColor, 0.5) + ', 0 0 0 1px ' + theme.linkColor);
-        changeCss('.app__body .channel-header .channel-header__favorites.inactive:hover, .app__body .channel-header__links > a.active, .app__body a, .app__body a:focus, .app__body a:hover, .app__body .channel-header__links > .color--link.active, .app__body .color--link, .app__body a:focus, .app__body .color--link:hover, .app__body .btn, .app__body .btn:focus, .app__body .btn:hover', 'color:' + theme.linkColor);
-        changeCss('.app__body .attachment .attachment__container', 'border-left-color:' + changeOpacity(theme.linkColor, 0.5));
-        changeCss('.app__body .channel-header .channel-header_plugin-dropdown a:hover, .app__body .member-list__popover .more-modal__list .more-modal__row:hover', 'background:' + changeOpacity(theme.linkColor, 0.08));
-        changeCss('.app__body .channel-header__links .icon:hover, .app__body .channel-header__links > a.active .icon, .app__body .post .post__reply', 'fill:' + theme.linkColor);
-        changeCss('.app__body .channel-header__links .icon:hover, .app__body .post .card-icon__container.active svg, .app__body .post .post__reply', 'fill:' + theme.linkColor);
-        changeCss('.app__body .channel-header .pinned-posts-button:hover svg', 'fill:' + changeOpacity(theme.linkColor, 0.6));
-        changeCss('.app__body .member-list__popover .more-modal__actions svg', 'fill:' + theme.linkColor);
-        changeCss('.app__body .modal-tabs .nav-tabs > li.active, .app__body .channel-header .channel-header_plugin-dropdown a:hover, .app__body .member-list__popover .more-modal__list .more-modal__row:hover', 'border-color:' + theme.linkColor);
-        changeCss('.app__body .channel-header .channel-header_plugin-dropdown a:hover svg', 'fill:' + theme.linkColor);
-        changeCss('.app__body .channel-header .dropdown-toggle:hover .heading, .app__body .channel-header .dropdown-toggle:hover .header-dropdown__icon, .app__body .channel-header__title .open .heading, .app__body .channel-header__info .channel-header__title .open .header-dropdown__icon, .app__body .channel-header__title .open .heading, .app__body .channel-header__info .channel-header__title .open .heading', 'color:' + theme.linkColor);
-        changeCss('.emoji-picker__container .icon--emoji.active svg', 'fill:' + theme.linkColor);
-        changeCss('.app__body .channel-header .channel-header_plugin-dropdown a:hover .fa', 'color:' + theme.linkColor);
-        changeCss('.app__body .post .post-collapse__show-more', `color:${theme.linkColor}`);
-        changeCss('.app__body .post .post-attachment-collapse__show-more', `color:${theme.linkColor}`);
-        changeCss('.app__body .post .post-collapse__show-more-button:hover', `background-color:${theme.linkColor}`);
-        changeCss('.app__body .post-message .group-mention-link', `color:${theme.linkColor}`);
-    }
-
-    if (theme.buttonBg) {
-        changeCss('.app__body .modal .settings-modal .profile-img__remove:hover, .app__body .DayPicker:not(.DayPicker--interactionDisabled) .DayPicker-Day:not(.DayPicker-Day--disabled):not(.DayPicker-Day--selected):not(.DayPicker-Day--outside):hover:before, .app__body .modal .settings-modal .team-img__remove:hover, .app__body .btn.btn-transparent:hover, .app__body .btn.btn-transparent:active, .app__body .post-image__details .post-image__download svg:hover, .app__body .file-view--single .file__download:hover, .app__body .new-messages__button div, .app__body .btn.btn-primary, .app__body .tutorial__circles .circle.active', 'background:' + theme.buttonBg);
-        changeCss('.app__body .system-notice__logo svg', 'fill:' + theme.buttonBg);
-        changeCss('.app__body .post-image__details .post-image__download svg:hover', 'border-color:' + theme.buttonBg);
-        changeCss('.app__body .btn.btn-primary:hover, .app__body .btn.btn-primary:active, .app__body .btn.btn-primary:focus', 'background:' + changeColor(theme.buttonBg, -0.15));
-        changeCss('.app__body .emoji-picker .nav-tabs li.active a, .app__body .emoji-picker .nav-tabs li a:hover', 'fill:' + theme.buttonBg);
-        changeCss('.app__body .emoji-picker .nav-tabs > li.active > a', 'border-bottom-color:' + theme.buttonBg + '!important;');
-    }
-
-    if (theme.buttonColor) {
-        changeCss('.app__body .DayPicker:not(.DayPicker--interactionDisabled) .DayPicker-Day:not(.DayPicker-Day--disabled):not(.DayPicker-Day--selected):not(.DayPicker-Day--outside):hover, .app__body .modal .settings-modal .team-img__remove:hover, .app__body .btn.btn-transparent:hover, .app__body .btn.btn-transparent:active, .app__body .new-messages__button div, .app__body .btn.btn-primary', 'color:' + theme.buttonColor);
-        changeCss('.app__body .new-messages__button svg', 'fill:' + theme.buttonColor);
-        changeCss('.app__body .post-image__details .post-image__download svg:hover, .app__body .file-view--single .file__download svg', 'stroke:' + theme.buttonColor);
-    }
-
-    if (theme.errorTextColor) {
-        changeCss('.app__body .error-text, .app__body .modal .settings-modal .settings-table .settings-content .has-error, .app__body .modal .input__help.error, .app__body .color--error, .app__body .has-error .help-block, .app__body .has-error .control-label, .app__body .has-error .radio, .app__body .has-error .checkbox, .app__body .has-error .radio-inline, .app__body .has-error .checkbox-inline, .app__body .has-error.radio label, .app__body .has-error.checkbox label, .app__body .has-error.radio-inline label, .app__body .has-error.checkbox-inline label', 'color:' + theme.errorTextColor);
-    }
-
-    if (theme.mentionHighlightBg) {
-        changeCss('.app__body .mention--highlight, .app__body .search-highlight', 'background:' + theme.mentionHighlightBg);
-        changeCss('.app__body .post.post--comment .post__body.mention-comment', 'border-color:' + theme.mentionHighlightBg);
-        changeCss('.app__body .post.post--highlight', 'background:' + changeOpacity(theme.mentionHighlightBg, 0.5));
-        changeCss('.app__body .post.post--highlight .post-collapse__gradient', 'background:' + changeOpacity(theme.mentionHighlightBg, 0.5));
-        changeCss('.app__body .post.post--highlight .post-collapse__show-more', 'background:' + changeOpacity(theme.mentionHighlightBg, 0.5));
-    }
-
-    if (theme.mentionHighlightLink) {
-        changeCss('.app__body .mention--highlight .mention-link, .app__body .mention--highlight, .app__body .search-highlight', 'color:' + theme.mentionHighlightLink);
-        changeCss('.app__body .mention--highlight .mention-link > a, .app__body .mention--highlight > a, .app__body .search-highlight > a', 'color: inherit');
-    }
-
->>>>>>> 57c5b463
     if (!theme.codeTheme) {
         theme.codeTheme = Constants.DEFAULT_CODE_THEME;
     }
