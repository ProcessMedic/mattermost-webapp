--- conflicted
+++ resolved
@@ -881,18 +881,11 @@
             'center-channel-bg-80': changeOpacity(theme.centerChannelBg, 0.8),
             'center-channel-color-80': changeOpacity(theme.centerChannelColor, 0.8),
             'center-channel-color-72': changeOpacity(theme.centerChannelColor, 0.72),
-<<<<<<< HEAD
-            'center-channel-bg-60': changeOpacity(theme.centerChannelBg, 0.6),
-            'center-channel-color-60': changeOpacity(theme.centerChannelColor, 0.6),
-            'center-channel-bg-50': changeOpacity(theme.centerChannelBg, 0.5),
-            'center-channel-color-50': changeOpacity(theme.centerChannelColor, 0.5),
-=======
             'center-channel-bg-64': changeOpacity(theme.centerChannelBg, 0.64),
             'center-channel-color-64': changeOpacity(theme.centerChannelColor, 0.64),
             'center-channel-bg-56': changeOpacity(theme.centerChannelBg, 0.56),
             'center-channel-color-56': changeOpacity(theme.centerChannelColor, 0.56),
             'center-channel-color-48': changeOpacity(theme.centerChannelColor, 0.48),
->>>>>>> ccdebc5d
             'center-channel-bg-40': changeOpacity(theme.centerChannelBg, 0.4),
             'center-channel-color-40': changeOpacity(theme.centerChannelColor, 0.4),
             'center-channel-bg-30': changeOpacity(theme.centerChannelBg, 0.3),
