// Copyright (c) 2015-present Mattermost, Inc. All Rights Reserved.
// See LICENSE.txt for license information.

/* eslint-disable max-lines */

import keyMirror from 'key-mirror';

import Permissions from 'mattermost-redux/constants/permissions';

import {CustomStatusDuration} from 'mattermost-redux/types/users';

import * as PostListUtils from 'mattermost-redux/utils/post_list';

import audioIcon from 'images/icons/audio.svg';
import codeIcon from 'images/icons/code.svg';
import excelIcon from 'images/icons/excel.svg';
import genericIcon from 'images/icons/generic.svg';
import patchIcon from 'images/icons/patch.svg';
import pdfIcon from 'images/icons/pdf.svg';
import pptIcon from 'images/icons/ppt.svg';
import videoIcon from 'images/icons/video.svg';
import wordIcon from 'images/icons/word.svg';
import logoImage from 'images/logo_compact.png';
import githubIcon from 'images/themes/code_themes/github.png';
import monokaiIcon from 'images/themes/code_themes/monokai.png';
import solarizedDarkIcon from 'images/themes/code_themes/solarized-dark.png';
import solarizedLightIcon from 'images/themes/code_themes/solarized-light.png';
import logoWebhook from 'images/webhook_icon.jpg';

import {t} from 'utils/i18n';

import githubCSS from '!!file-loader?name=files/code_themes/[hash].[ext]!highlight.js/styles/github.css';

// eslint-disable-line import/order
import monokaiCSS from '!!file-loader?name=files/code_themes/[hash].[ext]!highlight.js/styles/monokai.css';

// eslint-disable-line import/order
import solarizedDarkCSS from '!!file-loader?name=files/code_themes/[hash].[ext]!highlight.js/styles/base16/solarized-dark.css';

// eslint-disable-line import/order
import solarizedLightCSS from '!!file-loader?name=files/code_themes/[hash].[ext]!highlight.js/styles/base16/solarized-light.css'; // eslint-disable-line import/order

export const SettingsTypes = {
    TYPE_TEXT: 'text',
    TYPE_LONG_TEXT: 'longtext',
    TYPE_NUMBER: 'number',
    TYPE_COLOR: 'color',
    TYPE_BOOL: 'bool',
    TYPE_PERMISSION: 'permission',
    TYPE_RADIO: 'radio',
    TYPE_BANNER: 'banner',
    TYPE_DROPDOWN: 'dropdown',
    TYPE_GENERATED: 'generated',
    TYPE_USERNAME: 'username',
    TYPE_BUTTON: 'button',
    TYPE_LANGUAGE: 'language',
    TYPE_JOBSTABLE: 'jobstable',
    TYPE_FILE_UPLOAD: 'fileupload',
    TYPE_CUSTOM: 'custom',
};

export const InviteTypes = {
    INVITE_MEMBER: 'member',
    INVITE_GUEST: 'guest',
};

export const Preferences = {
    CATEGORY_CHANNEL_OPEN_TIME: 'channel_open_time',
    CATEGORY_DIRECT_CHANNEL_SHOW: 'direct_channel_show',
    CATEGORY_GROUP_CHANNEL_SHOW: 'group_channel_show',
    CATEGORY_DISPLAY_SETTINGS: 'display_settings',
    CATEGORY_SIDEBAR_SETTINGS: 'sidebar_settings',
    CATEGORY_ADVANCED_SETTINGS: 'advanced_settings',
    TUTORIAL_STEP: 'tutorial_step',
    CHANNEL_DISPLAY_MODE: 'channel_display_mode',
    CHANNEL_DISPLAY_MODE_CENTERED: 'centered',
    CHANNEL_DISPLAY_MODE_FULL_SCREEN: 'full',
    CHANNEL_DISPLAY_MODE_DEFAULT: 'full',
    MESSAGE_DISPLAY: 'message_display',
    MESSAGE_DISPLAY_CLEAN: 'clean',
    MESSAGE_DISPLAY_COMPACT: 'compact',
    MESSAGE_DISPLAY_DEFAULT: 'clean',
    COLLAPSED_REPLY_THREADS: 'collapsed_reply_threads',
    COLLAPSED_REPLY_THREADS_OFF: 'off',
    COLLAPSED_REPLY_THREADS_ON: 'on',
    CLICK_TO_REPLY: 'click_to_reply',
    CLICK_TO_REPLY_DEFAULT: 'true',
    COLLAPSED_REPLY_THREADS_FALLBACK_DEFAULT: 'off',
    LINK_PREVIEW_DISPLAY: 'link_previews',
    LINK_PREVIEW_DISPLAY_DEFAULT: 'true',
    COLLAPSE_DISPLAY: 'collapse_previews',
    COLLAPSE_DISPLAY_DEFAULT: 'false',
    AVAILABILITY_STATUS_ON_POSTS: 'availability_status_on_posts',
    AVAILABILITY_STATUS_ON_POSTS_DEFAULT: 'true',
    USE_MILITARY_TIME: 'use_military_time',
    USE_MILITARY_TIME_DEFAULT: 'false',
    CATEGORY_THEME: 'theme',
    CATEGORY_FLAGGED_POST: 'flagged_post',
    CATEGORY_NOTIFICATIONS: 'notifications',
    EMAIL_INTERVAL: 'email_interval',
    INTERVAL_IMMEDIATE: 30, // "immediate" is a 30 second interval
    INTERVAL_FIFTEEN_MINUTES: 15 * 60,
    INTERVAL_HOUR: 60 * 60,
    INTERVAL_NEVER: 0,
    NAME_NAME_FORMAT: 'name_format',
    CATEGORY_SYSTEM_NOTICE: 'system_notice',
    TEAMS_ORDER: 'teams_order',
    RECOMMENDED_NEXT_STEPS: 'recommended_next_steps',
    CLOUD_UPGRADE_BANNER: 'cloud_upgrade_banner',
    CLOUD_TRIAL_BANNER: 'cloud_trial_banner',
    START_TRIAL_MODAL: 'start_trial_modal',
    ADMIN_CLOUD_UPGRADE_PANEL: 'admin_cloud_upgrade_panel',
    CATEGORY_EMOJI: 'emoji',
    EMOJI_SKINTONE: 'emoji_skintone',
    ONE_CLICK_REACTIONS_ENABLED: 'one_click_reactions_enabled',
    ONE_CLICK_REACTIONS_ENABLED_DEFAULT: 'true',

    // For one off things that have a special, attention-grabbing UI until you interact with them
    TOUCHED: 'touched',

    // Category for actions/interactions that will happen just once
    UNIQUE: 'unique',
};

// For one off things that have a special, attention-grabbing UI until you interact with them
export const Touched = {
    INVITE_MEMBERS: 'invite_members',
};

// Category for actions/interactions that will happen just once
export const Unique = {
    HAS_CLOUD_PURCHASE: 'has_cloud_purchase',
};

export const TrialPeriodDays = {
    TRIAL_MAX_DAYS: 14,
    TRIAL_WARNING_THRESHOLD: 3,
    TRIAL_2_DAYS: 2,
    TRIAL_1_DAY: 1,
    TRIAL_0_DAYS: 0,
};

export const ActionTypes = keyMirror({
    RECEIVED_FOCUSED_POST: null,
    SELECT_POST: null,
    HIGHLIGHT_REPLY: null,
    CLEAR_HIGHLIGHT_REPLY: null,
    SELECT_POST_CARD: null,
    INCREASE_POST_VISIBILITY: null,
    LOADING_POSTS: null,

    UPDATE_RHS_STATE: null,
    UPDATE_RHS_SEARCH_TERMS: null,
    UPDATE_RHS_SEARCH_TYPE: null,
    UPDATE_RHS_SEARCH_RESULTS_TERMS: null,

    SET_RHS_EXPANDED: null,
    TOGGLE_RHS_EXPANDED: null,

    UPDATE_MOBILE_VIEW: null,

    SET_NAVIGATION_BLOCKED: null,
    DEFER_NAVIGATION: null,
    CANCEL_NAVIGATION: null,
    CONFIRM_NAVIGATION: null,

    TOGGLE_IMPORT_THEME_MODAL: null,
    SHOW_EDIT_POST_MODAL: null,
    HIDE_EDIT_POST_MODAL: null,

    EMITTED_SHORTCUT_REACT_TO_LAST_POST: null,

    BROWSER_CHANGE_FOCUS: null,
    BROWSER_WINDOW_RESIZED: null,

    RECEIVED_PLUGIN_COMPONENT: null,
    REMOVED_PLUGIN_COMPONENT: null,
    RECEIVED_PLUGIN_POST_COMPONENT: null,
    RECEIVED_PLUGIN_POST_CARD_COMPONENT: null,
    REMOVED_PLUGIN_POST_COMPONENT: null,
    REMOVED_PLUGIN_POST_CARD_COMPONENT: null,
    RECEIVED_WEBAPP_PLUGINS: null,
    RECEIVED_WEBAPP_PLUGIN: null,
    REMOVED_WEBAPP_PLUGIN: null,
    RECEIVED_ADMIN_CONSOLE_REDUCER: null,
    REMOVED_ADMIN_CONSOLE_REDUCER: null,
    RECEIVED_ADMIN_CONSOLE_CUSTOM_COMPONENT: null,

    MODAL_OPEN: null,
    MODAL_CLOSE: null,

    SELECT_CHANNEL_WITH_MEMBER: null,
    SET_LAST_UNREAD_CHANNEL: null,
    UPDATE_CHANNEL_LAST_VIEWED_AT: null,

    INCREMENT_EMOJI_PICKER_PAGE: null,
    SET_RECENT_SKIN: null,

    STATUS_DROPDOWN_TOGGLE: null,
    TOGGLE_LHS: null,
    OPEN_LHS: null,
    CLOSE_LHS: null,

    SET_SHOW_PREVIEW_ON_CREATE_COMMENT: null,
    SET_SHOW_PREVIEW_ON_CREATE_POST: null,
    SET_SHOW_PREVIEW_ON_EDIT_CHANNEL_HEADER_MODAL: null,
    SET_SHOW_PREVIEW_ON_EDIT_POST_MODAL: null,

    TOGGLE_RHS_MENU: null,
    OPEN_RHS_MENU: null,
    CLOSE_RHS_MENU: null,

    STORE_REHYDRATION_FAILED: null,

    DISMISS_NOTICE: null,
    SHOW_NOTICE: null,

    SELECT_ATTACHMENT_MENU_ACTION: null,

    RECEIVED_TRANSLATIONS: null,

    INCREMENT_WS_ERROR_COUNT: null,
    RESET_WS_ERROR_COUNT: null,
    RECEIVED_POSTS_FOR_CHANNEL_AT_TIME: null,
    CHANNEL_POSTS_STATUS: null,
    CHANNEL_SYNC_STATUS: null,
    ALL_CHANNEL_SYNC_STATUS: null,

    UPDATE_ACTIVE_SECTION: null,

    RECEIVED_MARKETPLACE_PLUGINS: null,
    RECEIVED_MARKETPLACE_APPS: null,
    FILTER_MARKETPLACE_LISTING: null,
    INSTALLING_MARKETPLACE_ITEM: null,
    INSTALLING_MARKETPLACE_ITEM_SUCCEEDED: null,
    INSTALLING_MARKETPLACE_ITEM_FAILED: null,

    POST_UNREAD_SUCCESS: null,

    SET_UNREAD_FILTER_ENABLED: null,
    UPDATE_TOAST_STATUS: null,
    UPDATE_THREAD_TOAST_STATUS: null,

    SIDEBAR_DRAGGING_SET_STATE: null,
    SIDEBAR_DRAGGING_STOP: null,
    ADD_NEW_CATEGORY_ID: null,
    MULTISELECT_CHANNEL: null,
    MULTISELECT_CHANNEL_ADD: null,
    MULTISELECT_CHANNEL_TO: null,
    MULTISELECT_CHANNEL_CLEAR: null,

    TRACK_ANNOUNCEMENT_BAR: null,
    DISMISS_ANNOUNCEMENT_BAR: null,

    PREFETCH_POSTS_FOR_CHANNEL: null,

    SET_SHOW_NEXT_STEPS_VIEW: null,
    SET_FILES_FILTER_BY_EXT: null,

    SUPPRESS_RHS: null,
    UNSUPPRESS_RHS: null,
});

export const PostRequestTypes = keyMirror({
    BEFORE_ID: null,
    AFTER_ID: null,
});

export const WarnMetricTypes = {
    SYSTEM_WARN_METRIC_NUMBER_OF_ACTIVE_USERS_100: 'warn_metric_number_of_active_users_100',
    SYSTEM_WARN_METRIC_NUMBER_OF_ACTIVE_USERS_200: 'warn_metric_number_of_active_users_200',
    SYSTEM_WARN_METRIC_NUMBER_OF_ACTIVE_USERS_300: 'warn_metric_number_of_active_users_300',
    SYSTEM_WARN_METRIC_NUMBER_OF_ACTIVE_USERS_500: 'warn_metric_number_of_active_users_500',
    SYSTEM_WARN_METRIC_NUMBER_OF_TEAMS_5: 'warn_metric_number_of_teams_5',
    SYSTEM_WARN_METRIC_NUMBER_OF_CHANNELS_5: 'warn_metric_number_of_channels_50',
    SYSTEM_WARN_METRIC_MFA: 'warn_metric_mfa',
    SYSTEM_WARN_METRIC_EMAIL_DOMAIN: 'warn_metric_email_domain',
    SYSTEM_WARN_METRIC_NUMBER_OF_POSTS_2M: 'warn_metric_number_of_posts_2M',
};

export const ModalIdentifiers = {
    ABOUT: 'about',
    TEAM_SETTINGS: 'team_settings',
    CHANNEL_INFO: 'channel_info',
    DELETE_CHANNEL: 'delete_channel',
    UNARCHIVE_CHANNEL: 'unarchive_channel',
    CHANNEL_NOTIFICATIONS: 'channel_notifications',
    CHANNEL_INVITE: 'channel_invite',
    CHANNEL_MEMBERS: 'channel_members',
    TEAM_MEMBERS: 'team_members',
    ADD_USER_TO_CHANNEL: 'add_user_to_channel',
    ADD_USER_TO_ROLE: 'add_user_to_role',
    ADD_USER_TO_TEAM: 'add_user_to_team',
    CREATE_DM_CHANNEL: 'create_dm_channel',
    EDIT_CHANNEL_HEADER: 'edit_channel_header',
    EDIT_CHANNEL_PURPOSE: 'edit_channel_purpose',
    DELETE_POST: 'delete_post',
    CONVERT_CHANNEL: 'convert_channel',
    RESET_STATUS: 'reset_status',
    LEAVE_TEAM: 'leave_team',
    RENAME_CHANNEL: 'rename_channel',
    USER_SETTINGS: 'user_settings',
    QUICK_SWITCH: 'quick_switch',
    REMOVED_FROM_CHANNEL: 'removed_from_channel',
    EMAIL_INVITE: 'email_invite',
    INTERACTIVE_DIALOG: 'interactive_dialog',
    APPS_MODAL: 'apps_modal',
    ADD_TEAMS_TO_SCHEME: 'add_teams_to_scheme',
    INVITATION: 'invitation',
    ADD_GROUPS_TO_TEAM: 'add_groups_to_team',
    ADD_GROUPS_TO_CHANNEL: 'add_groups_to_channel',
    MANAGE_TEAM_GROUPS: 'manage_team_groups',
    MANAGE_CHANNEL_GROUPS: 'manage_channel_groups',
    GROUP_MEMBERS: 'group_members',
    MOBILE_SUBMENU: 'mobile_submenu',
    PLUGIN_MARKETPLACE: 'plugin_marketplace',
    EDIT_CATEGORY: 'edit_category',
    DELETE_CATEGORY: 'delete_category',
    SIDEBAR_WHATS_NEW_MODAL: 'sidebar_whats_new_modal',
    WARN_METRIC_ACK: 'warn_metric_acknowledgement',
    UPGRADE_CLOUD_ACCOUNT: 'upgrade_cloud_account',
    START_TRIAL_MODAL: 'start_trial_modal',
    TRIAL_BENEFITS_MODAL: 'trial_benefits_modal',
    ENTERPRISE_EDITION_LICENSE: 'enterprise_edition_license',
    CONFIRM_NOTIFY_ADMIN: 'confirm_notify_admin',
    REMOVE_NEXT_STEPS_MODAL: 'remove_next_steps_modal',
    MORE_CHANNELS: 'more_channels',
    NEW_CHANNEL_FLOW: 'new_channel_flow',
    CLOUD_PURCHASE: 'cloud_purchase',
    DND_CUSTOM_TIME_PICKER: 'dnd_custom_time_picker',
    CUSTOM_STATUS: 'custom_status',
    COMMERCIAL_SUPPORT: 'commercial_support',
    NO_INTERNET_CONNECTION: 'no_internet_connection',
    JOIN_CHANNEL_PROMPT: 'join_channel_prompt',
    COLLAPSED_REPLY_THREADS_MODAL: 'collapsed_reply_threads_modal',
    NOTIFY_CONFIRM_MODAL: 'notify_confirm_modal',
    CONFIRM: 'confirm',
    POST_DELETED_MODAL: 'post_deleted_modal',
    FILE_PREVIEW_MODAL: 'file_preview_modal',
    IMPORT_THEME_MODAL: 'import_theme_modal',
    LEAVE_PRIVATE_CHANNEL_MODAL: 'leave_private_channel_modal',
    GET_PUBLIC_LINK_MODAL: 'get_public_link_modal',
    KEYBOARD_SHORTCUTS_MODAL: 'keyboar_shortcuts_modal',
    USERS_TO_BE_REMOVED: 'users_to_be_removed',
};

export const UserStatuses = {
    OUT_OF_OFFICE: 'ooo',
    OFFLINE: 'offline',
    AWAY: 'away',
    ONLINE: 'online',
    DND: 'dnd',
};

export const EventTypes = Object.assign(
    {
        KEY_DOWN: 'keydown',
        KEY_UP: 'keyup',
        CLICK: 'click',
        FOCUS: 'focus',
        BLUR: 'blur',
        SHORTCUT: 'shortcut',
        MOUSE_DOWN: 'mousedown',
        MOUSE_UP: 'mouseup',
    },
    keyMirror({
        POST_LIST_SCROLL_TO_BOTTOM: null,
    }),
);

export const CloudProducts = {
    STARTER: 'cloud-starter',
    PROFESSIONAL: 'cloud-professional',
    ENTERPRISE: 'cloud-enterprise',
    LEGACY: 'cloud-legacy',
};

export const A11yClassNames = {
    REGION: 'a11y__region',
    SECTION: 'a11y__section',
    ACTIVE: 'a11y--active',
    FOCUSED: 'a11y--focused',
    MODAL: 'a11y__modal',
    POPUP: 'a11y__popup',
};

export const A11yAttributeNames = {
    SORT_ORDER: 'data-a11y-sort-order',
    ORDER_REVERSE: 'data-a11y-order-reversed',
    FOCUS_CHILD: 'data-a11y-focus-child',
    LOOP_NAVIGATION: 'data-a11y-loop-navigation',
    DISABLE_NAVIGATION: 'data-a11y-disable-nav',
};

export const A11yCustomEventTypes = {
    ACTIVATE: 'a11yactivate',
    DEACTIVATE: 'a11ydeactivate',
    UPDATE: 'a11yupdate',
};

export const SocketEvents = {
    POSTED: 'posted',
    POST_EDITED: 'post_edited',
    POST_DELETED: 'post_deleted',
    POST_UPDATED: 'post_updated',
    POST_UNREAD: 'post_unread',
    CHANNEL_CONVERTED: 'channel_converted',
    CHANNEL_CREATED: 'channel_created',
    CHANNEL_DELETED: 'channel_deleted',
    CHANNEL_UNARCHIVED: 'channel_restored',
    CHANNEL_UPDATED: 'channel_updated',
    CHANNEL_VIEWED: 'channel_viewed',
    CHANNEL_MEMBER_UPDATED: 'channel_member_updated',
    CHANNEL_SCHEME_UPDATED: 'channel_scheme_updated',
    DIRECT_ADDED: 'direct_added',
    GROUP_ADDED: 'group_added',
    NEW_USER: 'new_user',
    ADDED_TO_TEAM: 'added_to_team',
    JOIN_TEAM: 'join_team',
    LEAVE_TEAM: 'leave_team',
    UPDATE_TEAM: 'update_team',
    DELETE_TEAM: 'delete_team',
    UPDATE_TEAM_SCHEME: 'update_team_scheme',
    USER_ADDED: 'user_added',
    USER_REMOVED: 'user_removed',
    USER_UPDATED: 'user_updated',
    USER_ROLE_UPDATED: 'user_role_updated',
    MEMBERROLE_UPDATED: 'memberrole_updated',
    ROLE_ADDED: 'role_added',
    ROLE_REMOVED: 'role_removed',
    ROLE_UPDATED: 'role_updated',
    TYPING: 'typing',
    PREFERENCE_CHANGED: 'preference_changed',
    PREFERENCES_CHANGED: 'preferences_changed',
    PREFERENCES_DELETED: 'preferences_deleted',
    EPHEMERAL_MESSAGE: 'ephemeral_message',
    STATUS_CHANGED: 'status_change',
    HELLO: 'hello',
    REACTION_ADDED: 'reaction_added',
    REACTION_REMOVED: 'reaction_removed',
    EMOJI_ADDED: 'emoji_added',
    PLUGIN_ENABLED: 'plugin_enabled',
    PLUGIN_DISABLED: 'plugin_disabled',
    LICENSE_CHANGED: 'license_changed',
    CONFIG_CHANGED: 'config_changed',
    PLUGIN_STATUSES_CHANGED: 'plugin_statuses_changed',
    OPEN_DIALOG: 'open_dialog',
    RECEIVED_GROUP: 'received_group',
    RECEIVED_GROUP_ASSOCIATED_TO_TEAM: 'received_group_associated_to_team',
    RECEIVED_GROUP_NOT_ASSOCIATED_TO_TEAM: 'received_group_not_associated_to_team',
    RECEIVED_GROUP_ASSOCIATED_TO_CHANNEL: 'received_group_associated_to_channel',
    RECEIVED_GROUP_NOT_ASSOCIATED_TO_CHANNEL: 'received_group_not_associated_to_channel',
    WARN_METRIC_STATUS_RECEIVED: 'warn_metric_status_received',
    WARN_METRIC_STATUS_REMOVED: 'warn_metric_status_removed',
    SIDEBAR_CATEGORY_CREATED: 'sidebar_category_created',
    SIDEBAR_CATEGORY_UPDATED: 'sidebar_category_updated',
    SIDEBAR_CATEGORY_DELETED: 'sidebar_category_deleted',
    SIDEBAR_CATEGORY_ORDER_UPDATED: 'sidebar_category_order_updated',
    USER_ACTIVATION_STATUS_CHANGED: 'user_activation_status_change',
    CLOUD_PAYMENT_STATUS_UPDATED: 'cloud_payment_status_updated',
    APPS_FRAMEWORK_REFRESH_BINDINGS: 'custom_com.mattermost.apps_refresh_bindings',
    FIRST_ADMIN_VISIT_MARKETPLACE_STATUS_RECEIVED: 'first_admin_visit_marketplace_status_received',
    THREAD_UPDATED: 'thread_updated',
    THREAD_FOLLOW_CHANGED: 'thread_follow_changed',
    THREAD_READ_CHANGED: 'thread_read_changed',
};

export const TutorialSteps = {
    POST_POPOVER: 0,
    CHANNEL_POPOVER: 1,
    ADD_CHANNEL_POPOVER: 2,
    MENU_POPOVER: 3,
    PRODUCT_SWITCHER: 4,
    SETTINGS: 5,
    ACTIONS_MENU: 6,
    FINISHED: 999,
};

export const TopLevelProducts = {
    BOARDS: 'Boards',
    PLAYBOOKS: 'Playbooks',
};

export const RecommendedNextSteps = {
    COMPLETE_PROFILE: 'complete_profile',
    TEAM_SETUP: 'team_setup',
    INVITE_MEMBERS: 'invite_members',
    PREFERENCES_SETUP: 'preferences_setup',
    NOTIFICATION_SETUP: 'notification_setup',
    DOWNLOAD_APPS: 'download_apps',
    HIDE: 'hide',
    SKIP: 'skip',
};

export const Threads = {
    CHANGED_SELECTED_THREAD: 'changed_selected_thread',
    CHANGED_LAST_VIEWED_AT: 'changed_last_viewed_at',
    MANUALLY_UNREAD_THREAD: 'manually_unread_thread',
};

export const CloudBanners = {
    HIDE: 'hide',
    TRIAL: 'trial',
};

export const TELEMETRY_CATEGORIES = {
    CLOUD_PURCHASING: 'cloud_purchasing',
    CLOUD_ADMIN: 'cloud_admin',
<<<<<<< HEAD
    POST_INFO_MORE: 'post_info_more_menu',
    POST_INFO: 'post_info',
};

export const TELEMETRY_LABELS = {
    COPY_LINK: 'copy_link',
    DELETE: 'delete',
    EDIT: 'edit',
    FOLLOW: 'follow',
    UNFOLLOW: 'unfollow',
    PIN: 'pin',
    UNPIN: 'unpin',
    REPLY: 'reply',
    UNREAD: 'unread',
=======
    SELF_HOSTED_START_TRIAL_AUTO_MODAL: 'self_hosted_start_trial_auto_modal',
    SELF_HOSTED_START_TRIAL_MODAL: 'self_hosted_start_trial_modal',
>>>>>>> b042c6ea
};

export const PostTypes = {
    JOIN_LEAVE: 'system_join_leave',
    JOIN_CHANNEL: 'system_join_channel',
    LEAVE_CHANNEL: 'system_leave_channel',
    ADD_TO_CHANNEL: 'system_add_to_channel',
    REMOVE_FROM_CHANNEL: 'system_remove_from_channel',
    ADD_REMOVE: 'system_add_remove',
    JOIN_TEAM: 'system_join_team',
    LEAVE_TEAM: 'system_leave_team',
    ADD_TO_TEAM: 'system_add_to_team',
    REMOVE_FROM_TEAM: 'system_remove_from_team',
    HEADER_CHANGE: 'system_header_change',
    DISPLAYNAME_CHANGE: 'system_displayname_change',
    CONVERT_CHANNEL: 'system_convert_channel',
    PURPOSE_CHANGE: 'system_purpose_change',
    CHANNEL_DELETED: 'system_channel_deleted',
    CHANNEL_UNARCHIVED: 'system_channel_restored',
    FAKE_PARENT_DELETED: 'system_fake_parent_deleted',
    EPHEMERAL: 'system_ephemeral',
    EPHEMERAL_ADD_TO_CHANNEL: 'system_ephemeral_add_to_channel',
    REMOVE_LINK_PREVIEW: 'remove_link_preview',
    ME: 'me',
};

export const StatTypes = keyMirror({
    TOTAL_USERS: null,
    TOTAL_PUBLIC_CHANNELS: null,
    TOTAL_PRIVATE_GROUPS: null,
    TOTAL_POSTS: null,
    TOTAL_TEAMS: null,
    TOTAL_FILE_POSTS: null,
    TOTAL_HASHTAG_POSTS: null,
    TOTAL_IHOOKS: null,
    TOTAL_OHOOKS: null,
    TOTAL_COMMANDS: null,
    TOTAL_SESSIONS: null,
    POST_PER_DAY: null,
    BOT_POST_PER_DAY: null,
    USERS_WITH_POSTS_PER_DAY: null,
    RECENTLY_ACTIVE_USERS: null,
    NEWLY_CREATED_USERS: null,
    TOTAL_WEBSOCKET_CONNECTIONS: null,
    TOTAL_MASTER_DB_CONNECTIONS: null,
    TOTAL_READ_DB_CONNECTIONS: null,
    DAILY_ACTIVE_USERS: null,
    MONTHLY_ACTIVE_USERS: null,
});

export const SearchUserTeamFilter = {
    ALL_USERS: '',
    NO_TEAM: 'no_team',
};

// UserSearchOptions are the possible option keys for a user search request
export const UserSearchOptions = {
    ALLOW_INACTIVE: 'allow_inactive',
    TEAM_ID: 'team_id',
    NOT_IN_TEAM_ID: 'not_in_team_id',
    WITHOUT_TEAM: 'without_team',
    IN_CHANNEL_ID: 'in_channel_id',
    NOT_IN_CHANNEL_ID: 'not_in_channel_id',
    GROUP_CONSTRAINED: 'group_constrained',
    ROLE: 'role',
    LIMIT: 'limit',
};

// UserListOptions are the possible option keys for get users page request
export const UserListOptions = {
    INACTIVE: 'inactive',
    IN_TEAM: 'in_team',
    NOT_IN_TEAM: 'not_in_team',
    WITHOUT_TEAM: 'without_team',
    IN_CHANNEL: 'in_channel',
    NOT_IN_CHANNEL: 'not_in_channel',
    GROUP_CONSTRAINED: 'group_constrained',
    SORT: 'sort',
    ROLE: 'role',
};

// UserFilters are the values for UI get/search user filters
export const UserFilters = {
    INACTIVE: 'inactive',
    SYSTEM_ADMIN: 'system_admin',
    SYSTEM_GUEST: 'system_guest',
};

export const SearchTypes = keyMirror({
    SET_MODAL_SEARCH: null,
    SET_MODAL_FILTERS: null,
    SET_SYSTEM_USERS_SEARCH: null,
    SET_USER_GRID_SEARCH: null,
    SET_USER_GRID_FILTERS: null,
    SET_TEAM_LIST_SEARCH: null,
    SET_CHANNEL_LIST_SEARCH: null,
    SET_CHANNEL_LIST_FILTERS: null,
});

export const StorageTypes = keyMirror({
    SET_ITEM: null,
    REMOVE_ITEM: null,
    SET_GLOBAL_ITEM: null,
    REMOVE_GLOBAL_ITEM: null,
    CLEAR: null,
    ACTION_ON_GLOBAL_ITEMS_WITH_PREFIX: null,
    STORAGE_REHYDRATE: null,
});

export const StoragePrefixes = {
    EMBED_VISIBLE: 'isVisible_',
    COMMENT_DRAFT: 'comment_draft_',
    DRAFT: 'draft_',
    LOGOUT: '__logout__',
    LOGIN: '__login__',
    ANNOUNCEMENT: '__announcement__',
    LANDING_PAGE_SEEN: '__landingPageSeen__',
    LANDING_PREFERENCE: '__landing-preference__',
    CHANNEL_CATEGORY_COLLAPSED: 'channelCategoryCollapsed_',
    INLINE_IMAGE_VISIBLE: 'isInlineImageVisible_',
};

export const LandingPreferenceTypes = {
    MATTERMOSTAPP: 'mattermostapp',
    BROWSER: 'browser',
};

export const ErrorPageTypes = {
    LOCAL_STORAGE: 'local_storage',
    OAUTH_ACCESS_DENIED: 'oauth_access_denied',
    OAUTH_MISSING_CODE: 'oauth_missing_code',
    OAUTH_INVALID_PARAM: 'oauth_invalid_param',
    OAUTH_INVALID_REDIRECT_URL: 'oauth_invalid_redirect_url',
    PAGE_NOT_FOUND: 'page_not_found',
    PERMALINK_NOT_FOUND: 'permalink_not_found',
    TEAM_NOT_FOUND: 'team_not_found',
    CHANNEL_NOT_FOUND: 'channel_not_found',
    MAX_FREE_USERS_REACHED: 'max_free_users_reached',
};

export const JobTypes = {
    DATA_RETENTION: 'data_retention',
    ELASTICSEARCH_POST_INDEXING: 'elasticsearch_post_indexing',
    BLEVE_POST_INDEXING: 'bleve_post_indexing',
    LDAP_SYNC: 'ldap_sync',
    MESSAGE_EXPORT: 'message_export',
};

export const JobStatuses = {
    PENDING: 'pending',
    IN_PROGRESS: 'in_progress',
    SUCCESS: 'success',
    ERROR: 'error',
    CANCEL_REQUESTED: 'cancel_requested',
    CANCELED: 'canceled',
    WARNING: 'warning',
};

export const AnnouncementBarTypes = {
    ANNOUNCEMENT: 'announcement',
    CRITICAL: 'critical',
    DEVELOPER: 'developer',
    SUCCESS: 'success',
    ADVISOR: 'advisor',
    ADVISOR_ACK: 'advisor-ack',
    GENERAL: 'general',
};

export const AnnouncementBarMessages = {
    EMAIL_VERIFICATION_REQUIRED: t('announcement_bar.error.email_verification_required'),
    EMAIL_VERIFIED: t('announcement_bar.notification.email_verified'),
    LICENSE_EXPIRED: t('announcement_bar.error.license_expired'),
    LICENSE_EXPIRING: t('announcement_bar.error.license_expiring'),
    LICENSE_PAST_GRACE: t('announcement_bar.error.past_grace'),
    PREVIEW_MODE: t('announcement_bar.error.preview_mode'),
    WEBSOCKET_PORT_ERROR: t('channel_loader.socketError'),
    WARN_METRIC_STATUS_NUMBER_OF_USERS: t('announcement_bar.warn_metric_status.number_of_users.text'),
    WARN_METRIC_STATUS_NUMBER_OF_USERS_ACK: t('announcement_bar.warn_metric_status.number_of_users_ack.text'),
    WARN_METRIC_STATUS_NUMBER_OF_POSTS: t('announcement_bar.warn_metric_status.number_of_posts.text'),
    WARN_METRIC_STATUS_NUMBER_OF_POSTS_ACK: t('announcement_bar.warn_metric_status.number_of_posts_ack.text'),
    TRIAL_LICENSE_EXPIRING: t('announcement_bar.error.trial_license_expiring'),
};

export const VerifyEmailErrors = {
    FAILED_EMAIL_VERIFICATION: 'failed_email_verification',
    FAILED_USER_STATE_GET: 'failed_get_user_state',
};

export const FileTypes = {
    TEXT: 'text',
    IMAGE: 'image',
    AUDIO: 'audio',
    VIDEO: 'video',
    SPREADSHEET: 'spreadsheet',
    CODE: 'code',
    WORD: 'word',
    PRESENTATION: 'presentation',
    PDF: 'pdf',
    PATCH: 'patch',
    SVG: 'svg',
    OTHER: 'other',
};

export const NotificationLevels = {
    DEFAULT: 'default',
    ALL: 'all',
    MENTION: 'mention',
    NONE: 'none',
};

export const IgnoreChannelMentions = {
    ON: 'on',
    OFF: 'off',
    DEFAULT: 'default',
};

export const NotificationSections = {
    IGNORE_CHANNEL_MENTIONS: 'ignoreChannelMentions',
    MARK_UNREAD: 'markUnread',
    DESKTOP: 'desktop',
    PUSH: 'push',
    NONE: '',
};

export const AdvancedSections = {
    CONTROL_SEND: 'advancedCtrlSend',
    FORMATTING: 'formatting',
    JOIN_LEAVE: 'joinLeave',
    PREVIEW_FEATURES: 'advancedPreviewFeatures',
};

export const RHSStates = {
    MENTION: 'mention',
    SEARCH: 'search',
    FLAG: 'flag',
    PIN: 'pin',
    PLUGIN: 'plugin',
    CHANNEL_FILES: 'channel-files',
};

export const UploadStatuses = {
    LOADING: 'loading',
    COMPLETE: 'complete',
    DEFAULT: '',
};

export const GroupUnreadChannels = {
    DISABLED: 'disabled',
    DEFAULT_ON: 'default_on',
    DEFAULT_OFF: 'default_off',
};

export const SidebarChannelGroups = {
    UNREADS: 'unreads',
    FAVORITE: 'favorite',
};

export const DraggingStates = {
    CAPTURE: 'capture',
    BEFORE: 'before',
    DURING: 'during',
};

export const DraggingStateTypes = {
    CATEGORY: 'category',
    CHANNEL: 'channel',
    DM: 'DM',
    MIXED_CHANNELS: 'mixed_channels',
};

export const AboutLinks = {
    TERMS_OF_SERVICE: 'https://about.mattermost.com/default-terms/',
    PRIVACY_POLICY: 'https://about.mattermost.com/default-privacy-policy/',
};

export const CloudLinks = {
    BILLING_DOCS: 'https://docs.mattermost.com/cloud/cloud-billing/cloud-billing.html',
    PRICING: 'https://mattermost.com/pricing/',
    PRORATED_PAYMENT: 'https://mattermost.com/pl/mattermost-cloud-prorate-documentation',
    DEPLOYMENT_OPTIONS: 'https://mattermost.com/deploy/',
};

export const BillingSchemes = {
    FLAT_FEE: 'flat_fee',
    PER_SEAT: 'per_seat',
    SALES_SERVE: 'sales_serve',
};

export const RecurringIntervals = {
    YEAR: 'year',
    MONTH: 'month',
};

export const PermissionsScope = {
    [Permissions.INVITE_USER]: 'team_scope',
    [Permissions.INVITE_GUEST]: 'team_scope',
    [Permissions.ADD_USER_TO_TEAM]: 'team_scope',
    [Permissions.USE_SLASH_COMMANDS]: 'channel_scope',
    [Permissions.MANAGE_SLASH_COMMANDS]: 'team_scope',
    [Permissions.MANAGE_OTHERS_SLASH_COMMANDS]: 'team_scope',
    [Permissions.CREATE_PUBLIC_CHANNEL]: 'team_scope',
    [Permissions.CREATE_PRIVATE_CHANNEL]: 'team_scope',
    [Permissions.MANAGE_PUBLIC_CHANNEL_MEMBERS]: 'channel_scope',
    [Permissions.MANAGE_PRIVATE_CHANNEL_MEMBERS]: 'channel_scope',
    [Permissions.ASSIGN_SYSTEM_ADMIN_ROLE]: 'system_scope',
    [Permissions.MANAGE_ROLES]: 'system_scope',
    [Permissions.MANAGE_TEAM_ROLES]: 'team_scope',
    [Permissions.MANAGE_CHANNEL_ROLES]: 'chanel_scope',
    [Permissions.MANAGE_SYSTEM]: 'system_scope',
    [Permissions.CREATE_DIRECT_CHANNEL]: 'system_scope',
    [Permissions.CREATE_GROUP_CHANNEL]: 'system_scope',
    [Permissions.MANAGE_PUBLIC_CHANNEL_PROPERTIES]: 'channel_scope',
    [Permissions.MANAGE_PRIVATE_CHANNEL_PROPERTIES]: 'channel_scope',
    [Permissions.LIST_PUBLIC_TEAMS]: 'system_scope',
    [Permissions.JOIN_PUBLIC_TEAMS]: 'system_scope',
    [Permissions.LIST_PRIVATE_TEAMS]: 'system_scope',
    [Permissions.JOIN_PRIVATE_TEAMS]: 'system_scope',
    [Permissions.LIST_TEAM_CHANNELS]: 'team_scope',
    [Permissions.JOIN_PUBLIC_CHANNELS]: 'team_scope',
    [Permissions.DELETE_PUBLIC_CHANNEL]: 'channel_scope',
    [Permissions.DELETE_PRIVATE_CHANNEL]: 'channel_scope',
    [Permissions.EDIT_OTHER_USERS]: 'system_scope',
    [Permissions.READ_CHANNEL]: 'channel_scope',
    [Permissions.READ_PUBLIC_CHANNEL]: 'team_scope',
    [Permissions.ADD_REACTION]: 'channel_scope',
    [Permissions.REMOVE_REACTION]: 'channel_scope',
    [Permissions.REMOVE_OTHERS_REACTIONS]: 'channel_scope',
    [Permissions.PERMANENT_DELETE_USER]: 'system_scope',
    [Permissions.UPLOAD_FILE]: 'channel_scope',
    [Permissions.GET_PUBLIC_LINK]: 'system_scope',
    [Permissions.MANAGE_INCOMING_WEBHOOKS]: 'team_scope',
    [Permissions.MANAGE_OTHERS_INCOMING_WEBHOOKS]: 'team_scope',
    [Permissions.MANAGE_OUTGOING_WEBHOOKS]: 'team_scope',
    [Permissions.MANAGE_OTHERS_OUTGOING_WEBHOOKS]: 'team_scope',
    [Permissions.MANAGE_OAUTH]: 'system_scope',
    [Permissions.MANAGE_SYSTEM_WIDE_OAUTH]: 'system_scope',
    [Permissions.CREATE_POST]: 'channel_scope',
    [Permissions.CREATE_POST_PUBLIC]: 'channel_scope',
    [Permissions.EDIT_POST]: 'channel_scope',
    [Permissions.EDIT_OTHERS_POSTS]: 'channel_scope',
    [Permissions.DELETE_POST]: 'channel_scope',
    [Permissions.DELETE_OTHERS_POSTS]: 'channel_scope',
    [Permissions.REMOVE_USER_FROM_TEAM]: 'team_scope',
    [Permissions.CREATE_TEAM]: 'system_scope',
    [Permissions.MANAGE_TEAM]: 'team_scope',
    [Permissions.IMPORT_TEAM]: 'team_scope',
    [Permissions.VIEW_TEAM]: 'team_scope',
    [Permissions.LIST_USERS_WITHOUT_TEAM]: 'system_scope',
    [Permissions.CREATE_USER_ACCESS_TOKEN]: 'system_scope',
    [Permissions.READ_USER_ACCESS_TOKEN]: 'system_scope',
    [Permissions.REVOKE_USER_ACCESS_TOKEN]: 'system_scope',
    [Permissions.MANAGE_JOBS]: 'system_scope',
    [Permissions.CREATE_EMOJIS]: 'team_scope',
    [Permissions.DELETE_EMOJIS]: 'team_scope',
    [Permissions.DELETE_OTHERS_EMOJIS]: 'team_scope',
    [Permissions.USE_CHANNEL_MENTIONS]: 'channel_scope',
    [Permissions.USE_GROUP_MENTIONS]: 'channel_scope',
    [Permissions.READ_PUBLIC_CHANNEL_GROUPS]: 'channel_scope',
    [Permissions.READ_PRIVATE_CHANNEL_GROUPS]: 'channel_scope',
    [Permissions.CONVERT_PUBLIC_CHANNEL_TO_PRIVATE]: 'channel_scope',
    [Permissions.CONVERT_PRIVATE_CHANNEL_TO_PUBLIC]: 'channel_scope',
    [Permissions.MANAGE_SHARED_CHANNELS]: 'system_scope',
    [Permissions.MANAGE_SECURE_CONNECTIONS]: 'system_scope',
};

export const DefaultRolePermissions = {
    all_users: [
        Permissions.CREATE_DIRECT_CHANNEL,
        Permissions.CREATE_GROUP_CHANNEL,
        Permissions.PERMANENT_DELETE_USER,
        Permissions.CREATE_TEAM,
        Permissions.LIST_TEAM_CHANNELS,
        Permissions.JOIN_PUBLIC_CHANNELS,
        Permissions.READ_PUBLIC_CHANNEL,
        Permissions.VIEW_TEAM,
        Permissions.CREATE_PUBLIC_CHANNEL,
        Permissions.MANAGE_PUBLIC_CHANNEL_PROPERTIES,
        Permissions.DELETE_PUBLIC_CHANNEL,
        Permissions.CREATE_PRIVATE_CHANNEL,
        Permissions.MANAGE_PRIVATE_CHANNEL_PROPERTIES,
        Permissions.DELETE_PRIVATE_CHANNEL,
        Permissions.INVITE_USER,
        Permissions.ADD_USER_TO_TEAM,
        Permissions.READ_CHANNEL,
        Permissions.ADD_REACTION,
        Permissions.REMOVE_REACTION,
        Permissions.MANAGE_PUBLIC_CHANNEL_MEMBERS,
        Permissions.READ_PUBLIC_CHANNEL_GROUPS,
        Permissions.READ_PRIVATE_CHANNEL_GROUPS,
        Permissions.UPLOAD_FILE,
        Permissions.GET_PUBLIC_LINK,
        Permissions.CREATE_POST,
        Permissions.USE_SLASH_COMMANDS,
        Permissions.MANAGE_PRIVATE_CHANNEL_MEMBERS,
        Permissions.DELETE_POST,
        Permissions.EDIT_POST,
        Permissions.MANAGE_CREATE_EMOJIS,
        Permissions.MANAGE_DELETE_EMOJIS,
        Permissions.LIST_PUBLIC_TEAMS,
        Permissions.JOIN_PUBLIC_TEAMS,
        Permissions.USE_CHANNEL_MENTIONS,
        Permissions.USE_GROUP_MENTIONS,
    ],
    channel_admin: [
        Permissions.MANAGE_CHANNEL_ROLES,
        Permissions.CREATE_POST,
        Permissions.ADD_REACTION,
        Permissions.REMOVE_REACTION,
        Permissions.MANAGE_PUBLIC_CHANNEL_MEMBERS,
        Permissions.READ_PUBLIC_CHANNEL_GROUPS,
        Permissions.READ_PRIVATE_CHANNEL_GROUPS,
        Permissions.MANAGE_PRIVATE_CHANNEL_MEMBERS,
        Permissions.USE_CHANNEL_MENTIONS,
        Permissions.USE_GROUP_MENTIONS,
    ],
    team_admin: [
        Permissions.EDIT_OTHERS_POSTS,
        Permissions.REMOVE_USER_FROM_TEAM,
        Permissions.MANAGE_TEAM,
        Permissions.IMPORT_TEAM,
        Permissions.MANAGE_TEAM_ROLES,
        Permissions.MANAGE_CHANNEL_ROLES,
        Permissions.MANAGE_SLASH_COMMANDS,
        Permissions.MANAGE_OTHERS_SLASH_COMMANDS,
        Permissions.MANAGE_INCOMING_WEBHOOKS,
        Permissions.MANAGE_OUTGOING_WEBHOOKS,
        Permissions.DELETE_POST,
        Permissions.DELETE_OTHERS_POSTS,
        Permissions.MANAGE_OTHERS_OUTGOING_WEBHOOKS,
        Permissions.ADD_REACTION,
        Permissions.MANAGE_OTHERS_INCOMING_WEBHOOKS,
        Permissions.USE_CHANNEL_MENTIONS,
        Permissions.MANAGE_PUBLIC_CHANNEL_MEMBERS,
        Permissions.CONVERT_PUBLIC_CHANNEL_TO_PRIVATE,
        Permissions.CONVERT_PRIVATE_CHANNEL_TO_PUBLIC,
        Permissions.READ_PUBLIC_CHANNEL_GROUPS,
        Permissions.READ_PRIVATE_CHANNEL_GROUPS,
        Permissions.MANAGE_PRIVATE_CHANNEL_MEMBERS,
        Permissions.CREATE_POST,
        Permissions.REMOVE_REACTION,
        Permissions.USE_GROUP_MENTIONS,
    ],
    guests: [
        Permissions.EDIT_POST,
        Permissions.ADD_REACTION,
        Permissions.REMOVE_REACTION,
        Permissions.USE_CHANNEL_MENTIONS,
        Permissions.USE_SLASH_COMMANDS,
        Permissions.READ_CHANNEL,
        Permissions.UPLOAD_FILE,
        Permissions.CREATE_POST,
    ],
};

export const Locations = {
    CENTER: 'CENTER',
    RHS_ROOT: 'RHS_ROOT',
    RHS_COMMENT: 'RHS_COMMENT',
    SEARCH: 'SEARCH',
    NO_WHERE: 'NO_WHERE',
};

export const PostListRowListIds = {
    DATE_LINE: PostListUtils.DATE_LINE,
    START_OF_NEW_MESSAGES: PostListUtils.START_OF_NEW_MESSAGES,
    CHANNEL_INTRO_MESSAGE: 'CHANNEL_INTRO_MESSAGE',
    OLDER_MESSAGES_LOADER: 'OLDER_MESSAGES_LOADER',
    NEWER_MESSAGES_LOADER: 'NEWER_MESSAGES_LOADER',
    LOAD_OLDER_MESSAGES_TRIGGER: 'LOAD_OLDER_MESSAGES_TRIGGER',
    LOAD_NEWER_MESSAGES_TRIGGER: 'LOAD_NEWER_MESSAGES_TRIGGER',
};

export const exportFormats = {
    EXPORT_FORMAT_CSV: 'csv',
    EXPORT_FORMAT_ACTIANCE: 'actiance',
    EXPORT_FORMAT_GLOBALRELAY: 'globalrelay',
};

export const ZoomSettings = {
    DEFAULT_SCALE: 1.75,
    SCALE_DELTA: 0.25,
    MIN_SCALE: 0.25,
    MAX_SCALE: 3.0,
};

export const Constants = {
    SettingsTypes,
    JobTypes,
    Preferences,
    SocketEvents,
    ActionTypes,
    UserStatuses,
    UserSearchOptions,
    TutorialSteps,
    PostTypes,
    ErrorPageTypes,
    AnnouncementBarTypes,
    AnnouncementBarMessages,
    FileTypes,
    Locations,
    PostListRowListIds,
    MAX_POST_VISIBILITY: 1000000,

    IGNORE_POST_TYPES: [PostTypes.JOIN_LEAVE, PostTypes.JOIN_TEAM, PostTypes.LEAVE_TEAM, PostTypes.JOIN_CHANNEL, PostTypes.LEAVE_CHANNEL, PostTypes.REMOVE_FROM_CHANNEL, PostTypes.ADD_REMOVE],

    PayloadSources: keyMirror({
        SERVER_ACTION: null,
        VIEW_ACTION: null,
    }),

    // limit of users to show the lhs invite members button highlighted
    USER_LIMIT: 10,

    StatTypes,
    STAT_MAX_ACTIVE_USERS: 20,
    STAT_MAX_NEW_USERS: 20,

    ScrollTypes: {
        FREE: 1,
        BOTTOM: 2,
        SIDEBBAR_OPEN: 3,
        NEW_MESSAGE: 4,
        POST: 5,
    },

    // This is the same limit set https://github.com/mattermost/mattermost-server/blob/master/model/config.go#L105
    MAXIMUM_LOGIN_ATTEMPTS_DEFAULT: 10,

    // This is the same limit set https://github.com/mattermost/mattermost-server/blob/master/api4/team.go#L23
    MAX_ADD_MEMBERS_BATCH: 256,

    SPECIAL_MENTIONS: ['all', 'channel', 'here'],
    SPECIAL_MENTIONS_REGEX: /(?:\B|\b_+)@(channel|all|here)(?!(\.|-|_)*[^\W_])/gi,
    ALL_MENTION_REGEX: /(?:\B|\b_+)@(all)(?!(\.|-|_)*[^\W_])/gi,
    CHANNEL_MENTION_REGEX: /(?:\B|\b_+)@(channel)(?!(\.|-|_)*[^\W_])/gi,
    HERE_MENTION_REGEX: /(?:\B|\b_+)@(here)(?!(\.|-|_)*[^\W_])/gi,
    NOTIFY_ALL_MEMBERS: 5,
    ALL_MEMBERS_MENTIONS_REGEX: /(?:\B|\b_+)@(channel|all)(?!(\.|-|_)*[^\W_])/gi,
    DEFAULT_CHARACTER_LIMIT: 4000,
    IMAGE_TYPE_GIF: 'gif',
    TEXT_TYPES: ['txt', 'rtf'],
    IMAGE_TYPES: ['jpg', 'gif', 'bmp', 'png', 'jpeg', 'tiff', 'tif', 'psd'],
    AUDIO_TYPES: ['mp3', 'wav', 'wma', 'm4a', 'flac', 'aac', 'ogg', 'm4r'],
    VIDEO_TYPES: ['mp4', 'avi', 'webm', 'mkv', 'wmv', 'mpg', 'mov', 'flv'],
    PRESENTATION_TYPES: ['ppt', 'pptx'],
    SPREADSHEET_TYPES: ['xlsx', 'csv'],
    WORD_TYPES: ['doc', 'docx'],
    CHANNEL_HEADER_HEIGHT: 62,
    CODE_TYPES: ['applescript', 'as', 'atom', 'bas', 'bash', 'boot', 'c', 'c++', 'cake', 'cc', 'cjsx', 'cl2', 'clj', 'cljc', 'cljs', 'cljs.hl', 'cljscm', 'cljx', '_coffee', 'coffee', 'cpp', 'cs', 'csharp', 'cson', 'css', 'd', 'dart', 'delphi', 'dfm', 'di', 'diff', 'django', 'docker', 'dockerfile', 'dpr', 'erl', 'ex', 'exs', 'f90', 'f95', 'freepascal', 'fs', 'fsharp', 'gcode', 'gemspec', 'go', 'groovy', 'gyp', 'h', 'h++', 'handlebars', 'hbs', 'hic', 'hpp', 'hs', 'html', 'html.handlebars', 'html.hbs', 'hx', 'iced', 'irb', 'java', 'jinja', 'jl', 'js', 'json', 'jsp', 'jsx', 'kt', 'ktm', 'kts', 'lazarus', 'less', 'lfm', 'lisp', 'log', 'lpr', 'lua', 'm', 'mak', 'matlab', 'md', 'mk', 'mkd', 'mkdown', 'ml', 'mm', 'nc', 'obj-c', 'objc', 'osascript', 'pas', 'pascal', 'perl', 'php', 'php3', 'php4', 'php5', 'php6', 'pl', 'plist', 'podspec', 'pp', 'ps', 'ps1', 'py', 'r', 'rb', 'rs', 'rss', 'ruby', 'scala', 'scm', 'scpt', 'scss', 'sh', 'sld', 'sql', 'st', 'styl', 'swift', 'tex', 'thor', 'v', 'vb', 'vbnet', 'vbs', 'veo', 'xhtml', 'xml', 'xsl', 'yaml', 'zsh'],
    PDF_TYPES: ['pdf'],
    PATCH_TYPES: ['patch'],
    SVG_TYPES: ['svg'],
    ICON_FROM_TYPE: {
        audio: audioIcon,
        video: videoIcon,
        spreadsheet: excelIcon,
        presentation: pptIcon,
        pdf: pdfIcon,
        code: codeIcon,
        word: wordIcon,
        patch: patchIcon,
        other: genericIcon,
    },
    ICON_NAME_FROM_TYPE: {
        text: 'text',
        audio: 'audio',
        video: 'video',
        spreadsheet: 'excel',
        presentation: 'ppt',
        pdf: 'pdf',
        code: 'code',
        word: 'word',
        patch: 'patch',
        other: 'generic',
        image: 'image',
    },
    MAX_UPLOAD_FILES: 10,
    MAX_FILENAME_LENGTH: 35,
    EXPANDABLE_INLINE_IMAGE_MIN_HEIGHT: 100,
    THUMBNAIL_WIDTH: 128,
    THUMBNAIL_HEIGHT: 100,
    PREVIEWER_HEIGHT: 170,
    WEB_VIDEO_WIDTH: 640,
    WEB_VIDEO_HEIGHT: 480,
    MOBILE_VIDEO_WIDTH: 480,
    MOBILE_VIDEO_HEIGHT: 360,

    DESKTOP_SCREEN_WIDTH: 1679,
    TABLET_SCREEN_WIDTH: 1020,
    MOBILE_SCREEN_WIDTH: 768,

    POST_MODAL_PADDING: 170,
    SCROLL_DELAY: 2000,
    SCROLL_PAGE_FRACTION: 3,
    DEFAULT_CHANNEL: 'town-square',
    DEFAULT_CHANNEL_UI_NAME: 'Town Square',
    OFFTOPIC_CHANNEL: 'off-topic',
    OFFTOPIC_CHANNEL_UI_NAME: 'Off-Topic',
    GITLAB_SERVICE: 'gitlab',
    GOOGLE_SERVICE: 'google',
    OFFICE365_SERVICE: 'office365',
    OAUTH_SERVICES: ['gitlab', 'google', 'office365', 'openid'],
    OPENID_SERVICE: 'openid',
    OPENID_SCOPES: 'profile openid email',
    EMAIL_SERVICE: 'email',
    LDAP_SERVICE: 'ldap',
    SAML_SERVICE: 'saml',
    USERNAME_SERVICE: 'username',
    SIGNIN_CHANGE: 'signin_change',
    PASSWORD_CHANGE: 'password_change',
    GET_TERMS_ERROR: 'get_terms_error',
    TERMS_REJECTED: 'terms_rejected',
    SIGNIN_VERIFIED: 'verified',
    CREATE_LDAP: 'create_ldap',
    SESSION_EXPIRED: 'expired',
    POST_AREA_HEIGHT: 80,
    POST_CHUNK_SIZE: 60,
    PROFILE_CHUNK_SIZE: 100,
    POST_FOCUS_CONTEXT_RADIUS: 10,
    POST_LOADING: 'loading',
    POST_FAILED: 'failed',
    POST_DELETED: 'deleted',
    POST_UPDATED: 'updated',
    SYSTEM_MESSAGE_PREFIX: 'system_',
    SUGGESTION_LIST_MAXHEIGHT: 292,
    SUGGESTION_LIST_SPACE_RHS: 420,
    SUGGESTION_LIST_MODAL_WIDTH: 496,
    MENTION_NAME_PADDING_LEFT: 2.4,
    AVATAR_WIDTH: 24,
    AUTO_RESPONDER: 'system_auto_responder',
    SYSTEM_MESSAGE_PROFILE_IMAGE: logoImage,
    RESERVED_TEAM_NAMES: [
        'signup',
        'login',
        'admin',
        'channel',
        'post',
        'api',
        'oauth',
        'error',
        'help',
        'plugins',
        'playbooks',
        'boards',
    ],
    RESERVED_USERNAMES: [
        'valet',
        'all',
        'channel',
        'here',
        'matterbot',
        'system',
    ],
    MONTHS: ['January', 'February', 'March', 'April', 'May', 'June', 'July', 'August', 'September', 'October', 'November', 'December'],
    MAX_DMS: 20,
    MAX_USERS_IN_GM: 8,
    MIN_USERS_IN_GM: 3,
    MAX_CHANNEL_POPOVER_COUNT: 100,
    DM_CHANNEL: 'D',
    GM_CHANNEL: 'G',
    OPEN_CHANNEL: 'O',
    PRIVATE_CHANNEL: 'P',
    ARCHIVED_CHANNEL: 'archive',
    INVITE_TEAM: 'I',
    OPEN_TEAM: 'O',
    MAX_POST_LEN: 4000,
    EMOJI_SIZE: 16,
    DEFAULT_EMOJI_PICKER_LEFT_OFFSET: 87,
    DEFAULT_EMOJI_PICKER_RIGHT_OFFSET: 15,
    EMOJI_PICKER_WIDTH_OFFSET: 295,
    THEME_ELEMENTS: [
        {
            group: 'sidebarElements',
            id: 'sidebarBg',
            uiName: 'Sidebar BG',
        },
        {
            group: 'sidebarElements',
            id: 'sidebarText',
            uiName: 'Sidebar Text',
        },
        {
            group: 'sidebarElements',
            id: 'sidebarHeaderBg',
            uiName: 'Sidebar Header BG',
        },
        {
            group: 'sidebarElements',
            id: 'sidebarTeamBarBg',
            uiName: 'Team Sidebar BG',
        },
        {
            group: 'sidebarElements',
            id: 'sidebarHeaderTextColor',
            uiName: 'Sidebar Header Text',
        },
        {
            group: 'sidebarElements',
            id: 'sidebarUnreadText',
            uiName: 'Sidebar Unread Text',
        },
        {
            group: 'sidebarElements',
            id: 'sidebarTextHoverBg',
            uiName: 'Sidebar Text Hover BG',
        },
        {
            group: 'sidebarElements',
            id: 'sidebarTextActiveBorder',
            uiName: 'Sidebar Text Active Border',
        },
        {
            group: 'sidebarElements',
            id: 'sidebarTextActiveColor',
            uiName: 'Sidebar Text Active Color',
        },
        {
            group: 'sidebarElements',
            id: 'onlineIndicator',
            uiName: 'Online Indicator',
        },
        {
            group: 'sidebarElements',
            id: 'awayIndicator',
            uiName: 'Away Indicator',
        },
        {
            group: 'sidebarElements',
            id: 'dndIndicator',
            uiName: 'Away Indicator',
        },
        {
            group: 'sidebarElements',
            id: 'mentionBg',
            uiName: 'Mention Jewel BG',
        },
        {
            group: 'sidebarElements',
            id: 'mentionColor',
            uiName: 'Mention Jewel Text',
        },
        {
            group: 'centerChannelElements',
            id: 'centerChannelBg',
            uiName: 'Center Channel BG',
        },
        {
            group: 'centerChannelElements',
            id: 'centerChannelColor',
            uiName: 'Center Channel Text',
        },
        {
            group: 'centerChannelElements',
            id: 'newMessageSeparator',
            uiName: 'New Message Separator',
        },
        {
            group: 'centerChannelElements',
            id: 'errorTextColor',
            uiName: 'Error Text Color',
        },
        {
            group: 'centerChannelElements',
            id: 'mentionHighlightBg',
            uiName: 'Mention Highlight BG',
        },
        {
            group: 'linkAndButtonElements',
            id: 'linkColor',
            uiName: 'Link Color',
        },
        {
            group: 'centerChannelElements',
            id: 'mentionHighlightLink',
            uiName: 'Mention Highlight Link',
        },
        {
            group: 'linkAndButtonElements',
            id: 'buttonBg',
            uiName: 'Button BG',
        },
        {
            group: 'linkAndButtonElements',
            id: 'buttonColor',
            uiName: 'Button Text',
        },
        {
            group: 'centerChannelElements',
            id: 'codeTheme',
            uiName: 'Code Theme',
            themes: [
                {
                    id: 'solarized-dark',
                    uiName: 'Solarized Dark',
                    cssURL: solarizedDarkCSS,
                    iconURL: solarizedDarkIcon,
                },
                {
                    id: 'solarized-light',
                    uiName: 'Solarized Light',
                    cssURL: solarizedLightCSS,
                    iconURL: solarizedLightIcon,
                },
                {
                    id: 'github',
                    uiName: 'GitHub',
                    cssURL: githubCSS,
                    iconURL: githubIcon,
                },
                {
                    id: 'monokai',
                    uiName: 'Monokai',
                    cssURL: monokaiCSS,
                    iconURL: monokaiIcon,
                },
            ],
        },
    ],
    DEFAULT_CODE_THEME: 'github',

    // KeyCodes
    //  key[0]: used for KeyboardEvent.key
    //  key[1]: used for KeyboardEvent.keyCode
    //  key[2]: used for KeyboardEvent.code

    //  KeyboardEvent.code is used as primary check to support multiple keyborad layouts
    //  support of KeyboardEvent.code is just in chrome and firefox so using key and keyCode for better browser support

    KeyCodes: {
        BACKSPACE: ['Backspace', 8],
        TAB: ['Tab', 9],
        ENTER: ['Enter', 13],
        SHIFT: ['Shift', 16],
        CTRL: ['Control', 17],
        ALT: ['Alt', 18],
        CAPS_LOCK: ['CapsLock', 20],
        ESCAPE: ['Escape', 27],
        SPACE: [' ', 32],
        PAGE_UP: ['PageUp', 33],
        PAGE_DOWN: ['PageDown', 34],
        END: ['End', 35],
        HOME: ['Home', 36],
        LEFT: ['ArrowLeft', 37],
        UP: ['ArrowUp', 38],
        RIGHT: ['ArrowRight', 39],
        DOWN: ['ArrowDown', 40],
        INSERT: ['Insert', 45],
        DELETE: ['Delete', 46],
        ZERO: ['0', 48],
        ONE: ['1', 49],
        TWO: ['2', 50],
        THREE: ['3', 51],
        FOUR: ['4', 52],
        FIVE: ['5', 53],
        SIX: ['6', 54],
        SEVEN: ['7', 55],
        EIGHT: ['8', 56],
        NINE: ['9', 57],
        A: ['a', 65],
        B: ['b', 66],
        C: ['c', 67],
        D: ['d', 68],
        E: ['e', 69],
        F: ['f', 70],
        G: ['g', 71],
        H: ['h', 72],
        I: ['i', 73],
        J: ['j', 74],
        K: ['k', 75],
        L: ['l', 76],
        M: ['m', 77],
        N: ['n', 78],
        O: ['o', 79],
        P: ['p', 80],
        Q: ['q', 81],
        R: ['r', 82],
        S: ['s', 83],
        T: ['t', 84],
        U: ['u', 85],
        V: ['v', 86],
        W: ['w', 87],
        X: ['x', 88],
        Y: ['y', 89],
        Z: ['z', 90],
        CMD: ['Meta', 91],
        MENU: ['ContextMenu', 93],
        NUMPAD_0: ['0', 96],
        NUMPAD_1: ['1', 97],
        NUMPAD_2: ['2', 98],
        NUMPAD_3: ['3', 99],
        NUMPAD_4: ['4', 100],
        NUMPAD_5: ['5', 101],
        NUMPAD_6: ['6', 102],
        NUMPAD_7: ['7', 103],
        NUMPAD_8: ['8', 104],
        NUMPAD_9: ['9', 105],
        MULTIPLY: ['*', 106],
        ADD: ['+', 107],
        SUBTRACT: ['-', 109],
        DECIMAL: ['.', 110],
        DIVIDE: ['/', 111],
        F1: ['F1', 112],
        F2: ['F2', 113],
        F3: ['F3', 114],
        F4: ['F4', 115],
        F5: ['F5', 116],
        F6: ['F6', 117],
        F7: ['F7', 118],
        F8: ['F8', 119],
        F9: ['F9', 120],
        F10: ['F10', 121],
        F11: ['F11', 122],
        F12: ['F12', 123],
        NUM_LOCK: ['NumLock', 144],
        SEMICOLON: [';', 186],
        EQUAL: ['=', 187],
        COMMA: [',', 188],
        DASH: ['-', 189],
        PERIOD: ['.', 190],
        FORWARD_SLASH: ['/', 191],
        TILDE: ['~', 192], // coudnt find the key or even get code from browser - no reference in code as of now
        OPEN_BRACKET: ['[', 219],
        BACK_SLASH: ['\\', 220],
        CLOSE_BRACKET: [']', 221],
        COMPOSING: ['Composing', 229],
    },
    CODE_PREVIEW_MAX_FILE_SIZE: 500000, // 500 KB
    HighlightedLanguages: {
        actionscript: {name: 'ActionScript', extensions: ['as'], aliases: ['as', 'as3']},
        applescript: {name: 'AppleScript', extensions: ['applescript', 'osascript', 'scpt']},
        bash: {name: 'Bash', extensions: ['sh'], aliases: ['sh']},
        clojure: {name: 'Clojure', extensions: ['clj', 'boot', 'cl2', 'cljc', 'cljs', 'cljs.hl', 'cljscm', 'cljx', 'hic']},
        coffeescript: {name: 'CoffeeScript', extensions: ['coffee', '_coffee', 'cake', 'cjsx', 'cson', 'iced'], aliases: ['coffee', 'coffee-script']},
        cpp: {name: 'C/C++', extensions: ['cpp', 'c', 'cc', 'h', 'c++', 'h++', 'hpp'], aliases: ['c++', 'c']},
        cs: {name: 'C#', extensions: ['cs', 'csharp'], aliases: ['c#', 'csharp']},
        css: {name: 'CSS', extensions: ['css']},
        d: {name: 'D', extensions: ['d', 'di'], aliases: ['dlang']},
        dart: {name: 'Dart', extensions: ['dart']},
        delphi: {name: 'Delphi', extensions: ['delphi', 'dpr', 'dfm', 'pas', 'pascal', 'freepascal', 'lazarus', 'lpr', 'lfm']},
        diff: {name: 'Diff', extensions: ['diff', 'patch'], aliases: ['patch', 'udiff']},
        django: {name: 'Django', extensions: ['django', 'jinja']},
        dockerfile: {name: 'Dockerfile', extensions: ['dockerfile', 'docker'], aliases: ['docker']},
        elixir: {name: 'Elixir', extensions: ['ex', 'exs'], aliases: ['ex', 'exs']},
        erlang: {name: 'Erlang', extensions: ['erl'], aliases: ['erl']},
        fortran: {name: 'Fortran', extensions: ['f90', 'f95']},
        fsharp: {name: 'F#', extensions: ['fsharp', 'fs']},
        gcode: {name: 'G-Code', extensions: ['gcode', 'nc']},
        go: {name: 'Go', extensions: ['go'], aliases: ['golang']},
        groovy: {name: 'Groovy', extensions: ['groovy']},
        handlebars: {name: 'Handlebars', extensions: ['handlebars', 'hbs', 'html.hbs', 'html.handlebars'], aliases: ['hbs', 'mustache']},
        haskell: {name: 'Haskell', extensions: ['hs'], aliases: ['hs']},
        haxe: {name: 'Haxe', extensions: ['hx']},
        java: {name: 'Java', extensions: ['java', 'jsp']},
        javascript: {name: 'JavaScript', extensions: ['js', 'jsx'], aliases: ['js']},
        json: {name: 'JSON', extensions: ['json']},
        julia: {name: 'Julia', extensions: ['jl'], aliases: ['jl']},
        kotlin: {name: 'Kotlin', extensions: ['kt', 'ktm', 'kts']},
        latex: {name: 'LaTeX', extensions: ['tex'], aliases: ['tex']},
        less: {name: 'Less', extensions: ['less']},
        lisp: {name: 'Lisp', extensions: ['lisp']},
        lua: {name: 'Lua', extensions: ['lua']},
        makefile: {name: 'Makefile', extensions: ['mk', 'mak'], aliases: ['make', 'mf', 'gnumake', 'bsdmake']},
        markdown: {name: 'Markdown', extensions: ['md', 'mkdown', 'mkd'], aliases: ['md', 'mkd']},
        matlab: {name: 'Matlab', extensions: ['matlab', 'm'], aliases: ['m']},
        objectivec: {name: 'Objective C', extensions: ['mm', 'objc', 'obj-c'], aliases: ['objective_c', 'objc']},
        ocaml: {name: 'OCaml', extensions: ['ml']},
        perl: {name: 'Perl', extensions: ['perl', 'pl'], aliases: ['pl']},
        pgsql: {name: 'PostgreSQL', extensions: ['pgsql', 'postgres', 'postgresql'], aliases: ['postgres', 'postgresql']},
        php: {name: 'PHP', extensions: ['php', 'php3', 'php4', 'php5', 'php6'], aliases: ['php3', 'php4', 'php5']},
        powershell: {name: 'PowerShell', extensions: ['ps', 'ps1'], aliases: ['posh']},
        puppet: {name: 'Puppet', extensions: ['pp'], aliases: ['pp']},
        python: {name: 'Python', extensions: ['py', 'gyp'], aliases: ['py']},
        r: {name: 'R', extensions: ['r'], aliases: ['r', 's']},
        ruby: {name: 'Ruby', extensions: ['ruby', 'rb', 'gemspec', 'podspec', 'thor', 'irb'], aliases: ['rb']},
        rust: {name: 'Rust', extensions: ['rs'], aliases: ['rs']},
        scala: {name: 'Scala', extensions: ['scala']},
        scheme: {name: 'Scheme', extensions: ['scm', 'sld']},
        scss: {name: 'SCSS', extensions: ['scss']},
        smalltalk: {name: 'Smalltalk', extensions: ['st'], aliases: ['st', 'squeak']},
        sql: {name: 'SQL', extensions: ['sql']},
        stylus: {name: 'Stylus', extensions: ['styl'], aliases: ['styl']},
        swift: {name: 'Swift', extensions: ['swift']},
        text: {name: 'Text', extensions: ['txt', 'log']},
        typescript: {name: 'TypeScript', extensions: ['ts', 'tsx'], aliases: ['ts', 'tsx']},
        vbnet: {name: 'VB.Net', extensions: ['vbnet', 'vb', 'bas'], aliases: ['vb', 'visualbasic']},
        vbscript: {name: 'VBScript', extensions: ['vbs']},
        verilog: {name: 'Verilog', extensions: ['v', 'veo', 'sv', 'svh']},
        vhdl: {name: 'VHDL', extensions: ['vhd', 'vhdl']},
        xml: {name: 'HTML, XML', extensions: ['xml', 'html', 'xhtml', 'rss', 'atom', 'xsl', 'plist']},
        yaml: {name: 'YAML', extensions: ['yaml'], aliases: ['yml']},
    },
    PostsViewJumpTypes: {
        BOTTOM: 1,
        POST: 2,
        SIDEBAR_OPEN: 3,
    },
    NotificationPrefs: {
        MENTION: 'mention',
    },
    Integrations: {
        COMMAND: 'commands',
        PAGE_SIZE: '10000',
        START_PAGE_NUM: 0,
        INCOMING_WEBHOOK: 'incoming_webhooks',
        OUTGOING_WEBHOOK: 'outgoing_webhooks',
        OAUTH_APP: 'oauth2-apps',
        BOT: 'bots',
        EXECUTE_CURRENT_COMMAND_ITEM_ID: '_execute_current_command',
        OPEN_COMMAND_IN_MODAL_ITEM_ID: '_open_command_in_modal',
        COMMAND_SUGGESTION_ERROR: 'error',
        COMMAND_SUGGESTION_CHANNEL: 'channel',
        COMMAND_SUGGESTION_USER: 'user',
    },
    FeatureTogglePrefix: 'feature_enabled_',
    PRE_RELEASE_FEATURES: {
        MARKDOWN_PREVIEW: {
            label: 'markdown_preview', // github issue: https://github.com/mattermost/platform/pull/1389
            description: 'Show markdown preview option in message input box',
        },
    },
    OVERLAY_TIME_DELAY_SMALL: 100,
    OVERLAY_TIME_DELAY: 400,
    PERMALINK_FADEOUT: 5000,
    DEFAULT_MAX_USERS_PER_TEAM: 50,
    DEFAULT_MAX_CHANNELS_PER_TEAM: 2000,
    DEFAULT_MAX_NOTIFICATIONS_PER_CHANNEL: 1000,
    MIN_TEAMNAME_LENGTH: 2,
    MAX_TEAMNAME_LENGTH: 15,
    MAX_TEAMDESCRIPTION_LENGTH: 50,
    MIN_CHANNELNAME_LENGTH: 2,
    MAX_CHANNELNAME_LENGTH: 64,
    MAX_FIRSTNAME_LENGTH: 64,
    MAX_LASTNAME_LENGTH: 64,
    MAX_EMAIL_LENGTH: 128,
    MIN_USERNAME_LENGTH: 3,
    MAX_USERNAME_LENGTH: 22,
    MAX_NICKNAME_LENGTH: 22,
    MIN_PASSWORD_LENGTH: 5,
    MAX_PASSWORD_LENGTH: 64,
    MAX_POSITION_LENGTH: 128,
    MIN_TRIGGER_LENGTH: 1,
    MAX_TRIGGER_LENGTH: 128,
    MAX_SITENAME_LENGTH: 30,
    MAX_CUSTOM_BRAND_TEXT_LENGTH: 500,
    MAX_TERMS_OF_SERVICE_TEXT_LENGTH: 16383,
    DEFAULT_TERMS_OF_SERVICE_RE_ACCEPTANCE_PERIOD: 365,
    EMOJI_PATH: '/static/emoji',
    RECENT_EMOJI_KEY: 'recentEmojis',
    DEFAULT_WEBHOOK_LOGO: logoWebhook,
    MHPNS: 'https://push.mattermost.com',
    MTPNS: 'https://push-test.mattermost.com',
    MAX_PREV_MSGS: 100,
    POST_COLLAPSE_TIMEOUT: 1000 * 60 * 5, // five minutes
    PERMISSIONS_ALL: 'all',
    PERMISSIONS_CHANNEL_ADMIN: 'channel_admin',
    PERMISSIONS_TEAM_ADMIN: 'team_admin',
    PERMISSIONS_SYSTEM_ADMIN: 'system_admin',
    PERMISSIONS_SYSTEM_READ_ONLY_ADMIN: 'system_read_only_admin',
    PERMISSIONS_SYSTEM_USER_MANAGER: 'system_user_manager',
    PERMISSIONS_SYSTEM_MANAGER: 'system_manager',
    PERMISSIONS_DELETE_POST_ALL: 'all',
    PERMISSIONS_DELETE_POST_TEAM_ADMIN: 'team_admin',
    PERMISSIONS_DELETE_POST_SYSTEM_ADMIN: 'system_admin',
    ALLOW_EDIT_POST_ALWAYS: 'always',
    ALLOW_EDIT_POST_NEVER: 'never',
    ALLOW_EDIT_POST_TIME_LIMIT: 'time_limit',
    UNSET_POST_EDIT_TIME_LIMIT: -1,
    MENTION_CHANNELS: 'mention.channels',
    MENTION_MORE_CHANNELS: 'mention.morechannels',
    MENTION_UNREAD_CHANNELS: 'mention.unread.channels',
    MENTION_MEMBERS: 'mention.members',
    MENTION_MORE_MEMBERS: 'mention.moremembers',
    MENTION_NONMEMBERS: 'mention.nonmembers',
    MENTION_PUBLIC_CHANNELS: 'mention.public.channels',
    MENTION_PRIVATE_CHANNELS: 'mention.private.channels',
    MENTION_RECENT_CHANNELS: 'mention.recent.channels',
    MENTION_SPECIAL: 'mention.special',
    MENTION_GROUPS: 'search.group',
    DEFAULT_NOTIFICATION_DURATION: 5000,
    STATUS_INTERVAL: 60000,
    AUTOCOMPLETE_TIMEOUT: 100,
    AUTOCOMPLETE_SPLIT_CHARACTERS: ['.', '-', '_'],
    ANIMATION_TIMEOUT: 1000,
    SEARCH_TIMEOUT_MILLISECONDS: 100,
    TELEMETRY_RUDDER_KEY: 'placeholder_rudder_key',
    TELEMETRY_RUDDER_DATAPLANE_URL: 'placeholder_rudder_dataplane_url',
    TEAMMATE_NAME_DISPLAY: {
        SHOW_USERNAME: 'username',
        SHOW_NICKNAME_FULLNAME: 'nickname_full_name',
        SHOW_FULLNAME: 'full_name',
    },
    SEARCH_POST: 'searchpost',
    CHANNEL_ID_LENGTH: 26,
    TRANSPARENT_PIXEL: 'data:image/png;base64,iVBORw0KGgoAAAANSUhEUgAAAAEAAAABCAQAAAC1HAwCAAAAC0lEQVR42mNkYAAAAAYAAjCB0C8AAAAASUVORK5CYII=',
    TRIPLE_BACK_TICKS: /```/g,
    MAX_ATTACHMENT_FOOTER_LENGTH: 300,
    ACCEPT_STATIC_IMAGE: '.jpeg,.jpg,.png,.bmp',
    ACCEPT_EMOJI_IMAGE: '.jpeg,.jpg,.png,.gif',
    THREADS_PAGE_SIZE: 25,
    TRIAL_MODAL_AUTO_SHOWN: 'trial_modal_auto_shown',
};

export const ValidationErrors = {
    USERNAME_REQUIRED: 'USERNAME_REQUIRED',
    INVALID_LENGTH: 'INVALID_LENGTH',
    INVALID_CHARACTERS: 'INVALID_CHARACTERS',
    INVALID_FIRST_CHARACTER: 'INVALID_FIRST_CHARACTER',
    RESERVED_NAME: 'RESERVED_NAME',
    INVALID_LAST_CHARACTER: 'INVALID_LAST_CHARACTER',
};

export const WindowSizes = {
    MOBILE_VIEW: 'mobileView',
    TABLET_VIEW: 'tabletView',
    SMALL_DESKTOP_VIEW: 'smallDesktopView',
    DESKTOP_VIEW: 'desktopView',
};

export const AcceptedProfileImageTypes = ['image/jpeg', 'image/png', 'image/bmp'];

export const searchHintOptions = [{searchTerm: 'From:', message: {id: t('search_list_option.from'), defaultMessage: 'Messages from a user'}},
    {searchTerm: 'In:', message: {id: t('search_list_option.in'), defaultMessage: 'Messages in a channel'}},
    {searchTerm: 'On:', message: {id: t('search_list_option.on'), defaultMessage: 'Messages on a date'}},
    {searchTerm: 'Before:', message: {id: t('search_list_option.before'), defaultMessage: 'Messages before a date'}},
    {searchTerm: 'After:', message: {id: t('search_list_option.after'), defaultMessage: 'Messages after a date'}},
    {searchTerm: '-', message: {id: t('search_list_option.exclude'), defaultMessage: 'Exclude search terms'}, additionalDisplay: '—'},
    {searchTerm: '""', message: {id: t('search_list_option.phrases'), defaultMessage: 'Messages with phrases'}},
];

export const searchFilesHintOptions = [{searchTerm: 'From:', message: {id: t('search_files_list_option.from'), defaultMessage: 'Files from a user'}},
    {searchTerm: 'In:', message: {id: t('search_files_list_option.in'), defaultMessage: 'Files in a channel'}},
    {searchTerm: 'On:', message: {id: t('search_files_list_option.on'), defaultMessage: 'Files on a date'}},
    {searchTerm: 'Before:', message: {id: t('search_files_list_option.before'), defaultMessage: 'Files before a date'}},
    {searchTerm: 'After:', message: {id: t('search_files_list_option.after'), defaultMessage: 'Files after a date'}},
    {searchTerm: 'Ext:', message: {id: t('search_files_list_option.ext'), defaultMessage: 'Files with a extension'}},
    {searchTerm: '-', message: {id: t('search_files_list_option.exclude'), defaultMessage: 'Exclude search terms'}, additionalDisplay: '—'},
    {searchTerm: '""', message: {id: t('search_files_list_option.phrases'), defaultMessage: 'Files with phrases'}},
];

// adding these rtranslations here so the weblate CI step will not fail with empty translation strings
t('suggestion.archive');
t('suggestion.mention.channels');
t('suggestion.mention.morechannels');
t('suggestion.mention.unread.channels');
t('suggestion.mention.members');
t('suggestion.mention.moremembers');
t('suggestion.mention.nonmembers');
t('suggestion.mention.private.channels');
t('suggestion.mention.recent.channels');
t('suggestion.mention.special');
t('suggestion.mention.groups');
t('suggestion.search.public');
t('suggestion.search.group');

const {
    DONT_CLEAR,
    THIRTY_MINUTES,
    ONE_HOUR,
    FOUR_HOURS,
    TODAY,
    THIS_WEEK,
    DATE_AND_TIME,
    CUSTOM_DATE_TIME,
} = CustomStatusDuration;

export const durationValues = {
    [DONT_CLEAR]: {
        id: t('custom_status.expiry_dropdown.dont_clear'),
        defaultMessage: "Don't clear",
    },
    [THIRTY_MINUTES]: {
        id: t('custom_status.expiry_dropdown.thirty_minutes'),
        defaultMessage: '30 minutes',
    },
    [ONE_HOUR]: {
        id: t('custom_status.expiry_dropdown.one_hour'),
        defaultMessage: '1 hour',
    },
    [FOUR_HOURS]: {
        id: t('custom_status.expiry_dropdown.four_hours'),
        defaultMessage: '4 hours',
    },
    [TODAY]: {
        id: t('custom_status.expiry_dropdown.today'),
        defaultMessage: 'Today',
    },
    [THIS_WEEK]: {
        id: t('custom_status.expiry_dropdown.this_week'),
        defaultMessage: 'This week',
    },
    [DATE_AND_TIME]: {
        id: t('custom_status.expiry_dropdown.date_and_time'),
        defaultMessage: 'Custom Date and Time',
    },
    [CUSTOM_DATE_TIME]: {
        id: t('custom_status.expiry_dropdown.date_and_time'),
        defaultMessage: 'Custom Date and Time',
    },
};

export default Constants;<|MERGE_RESOLUTION|>--- conflicted
+++ resolved
@@ -506,9 +506,10 @@
 export const TELEMETRY_CATEGORIES = {
     CLOUD_PURCHASING: 'cloud_purchasing',
     CLOUD_ADMIN: 'cloud_admin',
-<<<<<<< HEAD
     POST_INFO_MORE: 'post_info_more_menu',
     POST_INFO: 'post_info',
+    SELF_HOSTED_START_TRIAL_AUTO_MODAL: 'self_hosted_start_trial_auto_modal',
+    SELF_HOSTED_START_TRIAL_MODAL: 'self_hosted_start_trial_modal',
 };
 
 export const TELEMETRY_LABELS = {
@@ -521,10 +522,6 @@
     UNPIN: 'unpin',
     REPLY: 'reply',
     UNREAD: 'unread',
-=======
-    SELF_HOSTED_START_TRIAL_AUTO_MODAL: 'self_hosted_start_trial_auto_modal',
-    SELF_HOSTED_START_TRIAL_MODAL: 'self_hosted_start_trial_modal',
->>>>>>> b042c6ea
 };
 
 export const PostTypes = {
