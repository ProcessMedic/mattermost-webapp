// Copyright (c) 2015-present Mattermost, Inc. All Rights Reserved.
// See LICENSE.txt for license information.

import keyMirror from 'key-mirror';

import Permissions from 'mattermost-redux/constants/permissions';

import * as PostListUtils from 'mattermost-redux/utils/post_list';

import audioIcon from 'images/icons/audio.svg';
import codeIcon from 'images/icons/code.svg';
import excelIcon from 'images/icons/excel.svg';
import genericIcon from 'images/icons/generic.svg';
import patchIcon from 'images/icons/patch.svg';
import pdfIcon from 'images/icons/pdf.svg';
import pptIcon from 'images/icons/ppt.svg';
import videoIcon from 'images/icons/video.svg';
import wordIcon from 'images/icons/word.svg';
import logoImage from 'images/logo_compact.png';
import githubIcon from 'images/themes/code_themes/github.png';
import monokaiIcon from 'images/themes/code_themes/monokai.png';
import solarizedDarkIcon from 'images/themes/code_themes/solarized-dark.png';
import solarizedLightIcon from 'images/themes/code_themes/solarized-light.png';
import mattermostThemeImage from 'images/themes/mattermost.png';
import mattermostDarkThemeImage from 'images/themes/mattermost_dark.png';
import defaultThemeImage from 'images/themes/organization.png';
import windows10ThemeImage from 'images/themes/windows_dark.png';
import logoWebhook from 'images/webhook_icon.jpg';

import {t} from 'utils/i18n';

import githubCSS from '!!file-loader?name=files/code_themes/[hash].[ext]!highlight.js/styles/github.css';

// eslint-disable-line import/order
import monokaiCSS from '!!file-loader?name=files/code_themes/[hash].[ext]!highlight.js/styles/monokai.css';

// eslint-disable-line import/order
import solarizedDarkCSS from '!!file-loader?name=files/code_themes/[hash].[ext]!highlight.js/styles/solarized-dark.css';

// eslint-disable-line import/order
import solarizedLightCSS from '!!file-loader?name=files/code_themes/[hash].[ext]!highlight.js/styles/solarized-light.css'; // eslint-disable-line import/order

export const SettingsTypes = {
    TYPE_TEXT: 'text',
    TYPE_LONG_TEXT: 'longtext',
    TYPE_NUMBER: 'number',
    TYPE_COLOR: 'color',
    TYPE_BOOL: 'bool',
    TYPE_PERMISSION: 'permission',
    TYPE_RADIO: 'radio',
    TYPE_BANNER: 'banner',
    TYPE_DROPDOWN: 'dropdown',
    TYPE_GENERATED: 'generated',
    TYPE_USERNAME: 'username',
    TYPE_BUTTON: 'button',
    TYPE_LANGUAGE: 'language',
    TYPE_JOBSTABLE: 'jobstable',
    TYPE_FILE_UPLOAD: 'fileupload',
    TYPE_CUSTOM: 'custom',
};

export const InviteTypes = {
    INVITE_MEMBER: 'member',
    INVITE_GUEST: 'guest',
};

export const Preferences = {
    CATEGORY_CHANNEL_OPEN_TIME: 'channel_open_time',
    CATEGORY_DIRECT_CHANNEL_SHOW: 'direct_channel_show',
    CATEGORY_GROUP_CHANNEL_SHOW: 'group_channel_show',
    CATEGORY_DISPLAY_SETTINGS: 'display_settings',
    CATEGORY_SIDEBAR_SETTINGS: 'sidebar_settings',
    CATEGORY_ADVANCED_SETTINGS: 'advanced_settings',
    TUTORIAL_STEP: 'tutorial_step',
    CHANNEL_DISPLAY_MODE: 'channel_display_mode',
    CHANNEL_DISPLAY_MODE_CENTERED: 'centered',
    CHANNEL_DISPLAY_MODE_FULL_SCREEN: 'full',
    CHANNEL_DISPLAY_MODE_DEFAULT: 'full',
    MESSAGE_DISPLAY: 'message_display',
    MESSAGE_DISPLAY_CLEAN: 'clean',
    MESSAGE_DISPLAY_COMPACT: 'compact',
    MESSAGE_DISPLAY_DEFAULT: 'clean',
    LINK_PREVIEW_DISPLAY: 'link_previews',
    LINK_PREVIEW_DISPLAY_DEFAULT: 'true',
    COLLAPSE_DISPLAY: 'collapse_previews',
    COLLAPSE_DISPLAY_DEFAULT: 'false',
    USE_MILITARY_TIME: 'use_military_time',
    USE_MILITARY_TIME_DEFAULT: 'false',
    CATEGORY_THEME: 'theme',
    CATEGORY_FLAGGED_POST: 'flagged_post',
    CATEGORY_NOTIFICATIONS: 'notifications',
    CATEGORY_FAVORITE_CHANNEL: 'favorite_channel',
    EMAIL_INTERVAL: 'email_interval',
    INTERVAL_IMMEDIATE: 30, // "immediate" is a 30 second interval
    INTERVAL_FIFTEEN_MINUTES: 15 * 60,
    INTERVAL_HOUR: 60 * 60,
    INTERVAL_NEVER: 0,
    NAME_NAME_FORMAT: 'name_format',
    CATEGORY_SYSTEM_NOTICE: 'system_notice',
    TEAMS_ORDER: 'teams_order',
    RECOMMENDED_NEXT_STEPS: 'recommended_next_steps',
};

export const ActionTypes = keyMirror({
    RECEIVED_FOCUSED_POST: null,
    SELECT_POST: null,
    SELECT_POST_CARD: null,
    INCREASE_POST_VISIBILITY: null,
    LOADING_POSTS: null,

    UPDATE_RHS_STATE: null,
    UPDATE_RHS_SEARCH_TERMS: null,
    UPDATE_RHS_SEARCH_RESULTS_TERMS: null,

    SET_RHS_EXPANDED: null,
    TOGGLE_RHS_EXPANDED: null,

    UPDATE_MOBILE_VIEW: null,

    SET_NAVIGATION_BLOCKED: null,
    DEFER_NAVIGATION: null,
    CANCEL_NAVIGATION: null,
    CONFIRM_NAVIGATION: null,

    TOGGLE_SHORTCUTS_MODAL: null,
    TOGGLE_IMPORT_THEME_MODAL: null,
    TOGGLE_DELETE_POST_MODAL: null,
    TOGGLE_GET_TEAM_INVITE_LINK_MODAL: null,
    TOGGLE_GET_PUBLIC_LINK_MODAL: null,
    TOGGLE_QUICK_SWITCH_MODAL: null,
    TOGGLE_CHANNEL_PURPOSE_UPDATE_MODAL: null,
    TOGGLE_CHANNEL_NAME_UPDATE_MODAL: null,
    TOGGLE_LEAVE_PRIVATE_CHANNEL_MODAL: null,
    SHOW_EDIT_POST_MODAL: null,
    HIDE_EDIT_POST_MODAL: null,

    EMITTED_SHORTCUT_REACT_TO_LAST_POST: null,

    BROWSER_CHANGE_FOCUS: null,

    RECEIVED_PLUGIN_COMPONENT: null,
    REMOVED_PLUGIN_COMPONENT: null,
    RECEIVED_PLUGIN_POST_COMPONENT: null,
    RECEIVED_PLUGIN_POST_CARD_COMPONENT: null,
    REMOVED_PLUGIN_POST_COMPONENT: null,
    REMOVED_PLUGIN_POST_CARD_COMPONENT: null,
    RECEIVED_WEBAPP_PLUGINS: null,
    RECEIVED_WEBAPP_PLUGIN: null,
    REMOVED_WEBAPP_PLUGIN: null,
    RECEIVED_ADMIN_CONSOLE_REDUCER: null,
    REMOVED_ADMIN_CONSOLE_REDUCER: null,
    RECEIVED_ADMIN_CONSOLE_CUSTOM_COMPONENT: null,

    MODAL_OPEN: null,
    MODAL_CLOSE: null,

    SELECT_CHANNEL_WITH_MEMBER: null,
    UPDATE_CHANNEL_LAST_VIEWED_AT: null,

    INCREMENT_EMOJI_PICKER_PAGE: null,

    TOGGLE_LHS: null,
    OPEN_LHS: null,
    CLOSE_LHS: null,

    SET_SHOW_PREVIEW_ON_CREATE_COMMENT: null,
    SET_SHOW_PREVIEW_ON_CREATE_POST: null,
    SET_SHOW_PREVIEW_ON_EDIT_CHANNEL_HEADER_MODAL: null,
    SET_SHOW_PREVIEW_ON_EDIT_POST_MODAL: null,

    TOGGLE_RHS_MENU: null,
    OPEN_RHS_MENU: null,
    CLOSE_RHS_MENU: null,

    STORE_REHYDRATION_FAILED: null,

    DISMISS_NOTICE: null,
    SHOW_NOTICE: null,

    SELECT_ATTACHMENT_MENU_ACTION: null,

    RECEIVED_TRANSLATIONS: null,

    INCREMENT_WS_ERROR_COUNT: null,
    RESET_WS_ERROR_COUNT: null,
    RECEIVED_POSTS_FOR_CHANNEL_AT_TIME: null,
    CHANNEL_POSTS_STATUS: null,
    CHANNEL_SYNC_STATUS: null,
    ALL_CHANNEL_SYNC_STATUS: null,

    UPDATE_ACTIVE_SECTION: null,

    RECEIVED_MARKETPLACE_PLUGINS: null,
    INSTALLING_MARKETPLACE_PLUGIN: null,
    INSTALLING_MARKETPLACE_PLUGIN_SUCCEEDED: null,
    INSTALLING_MARKETPLACE_PLUGIN_FAILED: null,
    FILTER_MARKETPLACE_PLUGINS: null,

    POST_UNREAD_SUCCESS: null,

    SET_UNREAD_FILTER_ENABLED: null,
    UPDATE_TOAST_STATUS: null,

    SIDEBAR_DRAGGING_SET_STATE: null,
    SIDEBAR_DRAGGING_STOP: null,
    ADD_NEW_CATEGORY_ID: null,

    TRACK_ANNOUNCEMENT_BAR: null,
    DISMISS_ANNOUNCEMENT_BAR: null,

    PREFETCH_POSTS_FOR_CHANNEL: null,

    SET_SHOW_NEXT_STEPS_VIEW: null,
});

export const PostRequestTypes = keyMirror({
    BEFORE_ID: null,
    AFTER_ID: null,
});

export const WarnMetricTypes = {
    SYSTEM_WARN_METRIC_NUMBER_OF_ACTIVE_USERS_200: 'warn_metric_number_of_active_users_200',
    SYSTEM_WARN_METRIC_NUMBER_OF_ACTIVE_USERS_400: 'warn_metric_number_of_active_users_400',
    SYSTEM_WARN_METRIC_NUMBER_OF_ACTIVE_USERS_500: 'warn_metric_number_of_active_users_500',
};

export const ModalIdentifiers = {
    ABOUT: 'about',
    TEAM_SETTINGS: 'team_settings',
    CHANNEL_INFO: 'channel_info',
    DELETE_CHANNEL: 'delete_channel',
    UNARCHIVE_CHANNEL: 'unarchive_channel',
    CHANNEL_NOTIFICATIONS: 'channel_notifications',
    CHANNEL_INVITE: 'channel_invite',
    CHANNEL_MEMBERS: 'channel_members',
    TEAM_MEMBERS: 'team_members',
    ADD_USER_TO_CHANNEL: 'add_user_to_channel',
    ADD_USER_TO_TEAM: 'add_user_to_team',
    CREATE_DM_CHANNEL: 'create_dm_channel',
    EDIT_CHANNEL_HEADER: 'edit_channel_header',
    EDIT_CHANNEL_PURPOSE: 'edit_channel_purpose',
    DELETE_POST: 'delete_post',
    CONVERT_CHANNEL: 'convert_channel',
    RESET_STATUS: 'reset_status',
    LEAVE_TEAM: 'leave_team',
    RENAME_CHANNEL: 'rename_channel',
    USER_SETTINGS: 'user_settings',
    QUICK_SWITCH: 'quick_switch',
    REMOVED_FROM_CHANNEL: 'removed_from_channel',
    EMAIL_INVITE: 'email_invite',
    INTERACTIVE_DIALOG: 'interactive_dialog',
    ADD_TEAMS_TO_SCHEME: 'add_teams_to_scheme',
    INVITATION: 'invitation',
    ADD_GROUPS_TO_TEAM: 'add_groups_to_team',
    ADD_GROUPS_TO_CHANNEL: 'add_groups_to_channel',
    MANAGE_TEAM_GROUPS: 'manage_team_groups',
    MANAGE_CHANNEL_GROUPS: 'manage_channel_groups',
    GROUP_MEMBERS: 'group_members',
    MOBILE_SUBMENU: 'mobile_submenu',
    PLUGIN_MARKETPLACE: 'plugin_marketplace',
    EDIT_CATEGORY: 'edit_category',
    DELETE_CATEGORY: 'delete_category',
    SIDEBAR_WHATS_NEW_MODAL: 'sidebar_whats_new_modal',
    WARN_METRIC_ACK: 'warn_metric_acknowledgement',
    REMOVE_NEXT_STEPS_MODAL: 'remove_next_steps_modal',
    MORE_CHANNELS: 'more_channels',
<<<<<<< HEAD
    CREATE_CHANNEL: 'create_channel',
=======
    NEW_CHANNEL_FLOW: 'new_channel_flow',
>>>>>>> d3d15037
};

export const UserStatuses = {
    OUT_OF_OFFICE: 'ooo',
    OFFLINE: 'offline',
    AWAY: 'away',
    ONLINE: 'online',
    DND: 'dnd',
};

export const EventTypes = Object.assign(
    {
        KEY_DOWN: 'keydown',
        KEY_UP: 'keyup',
        CLICK: 'click',
        FOCUS: 'focus',
        BLUR: 'blur',
        MOUSE_DOWN: 'mousedown',
        MOUSE_UP: 'mouseup',
    },
    keyMirror({
        POST_LIST_SCROLL_TO_BOTTOM: null,
    }),
);

export const A11yClassNames = {
    REGION: 'a11y__region',
    SECTION: 'a11y__section',
    ACTIVE: 'a11y--active',
    FOCUSED: 'a11y--focused',
    MODAL: 'a11y__modal',
    POPUP: 'a11y__popup',
};

export const A11yAttributeNames = {
    SORT_ORDER: 'data-a11y-sort-order',
    ORDER_REVERSE: 'data-a11y-order-reversed',
    FOCUS_CHILD: 'data-a11y-focus-child',
    LOOP_NAVIGATION: 'data-a11y-loop-navigation',
    DISABLE_NAVIGATION: 'data-a11y-disable-nav',
};

export const A11yCustomEventTypes = {
    ACTIVATE: 'a11yactivate',
    DEACTIVATE: 'a11ydeactivate',
    UPDATE: 'a11yupdate',
};

export const SocketEvents = {
    POSTED: 'posted',
    POST_EDITED: 'post_edited',
    POST_DELETED: 'post_deleted',
    POST_UPDATED: 'post_updated',
    POST_UNREAD: 'post_unread',
    CHANNEL_CONVERTED: 'channel_converted',
    CHANNEL_CREATED: 'channel_created',
    CHANNEL_DELETED: 'channel_deleted',
    CHANNEL_UNARCHIVED: 'channel_restored',
    CHANNEL_UPDATED: 'channel_updated',
    CHANNEL_VIEWED: 'channel_viewed',
    CHANNEL_MEMBER_UPDATED: 'channel_member_updated',
    CHANNEL_SCHEME_UPDATED: 'channel_scheme_updated',
    DIRECT_ADDED: 'direct_added',
    GROUP_ADDED: 'group_added',
    NEW_USER: 'new_user',
    ADDED_TO_TEAM: 'added_to_team',
    JOIN_TEAM: 'join_team',
    LEAVE_TEAM: 'leave_team',
    UPDATE_TEAM: 'update_team',
    DELETE_TEAM: 'delete_team',
    UPDATE_TEAM_SCHEME: 'update_team_scheme',
    USER_ADDED: 'user_added',
    USER_REMOVED: 'user_removed',
    USER_UPDATED: 'user_updated',
    USER_ROLE_UPDATED: 'user_role_updated',
    MEMBERROLE_UPDATED: 'memberrole_updated',
    ROLE_ADDED: 'role_added',
    ROLE_REMOVED: 'role_removed',
    ROLE_UPDATED: 'role_updated',
    TYPING: 'typing',
    PREFERENCE_CHANGED: 'preference_changed',
    PREFERENCES_CHANGED: 'preferences_changed',
    PREFERENCES_DELETED: 'preferences_deleted',
    EPHEMERAL_MESSAGE: 'ephemeral_message',
    STATUS_CHANGED: 'status_change',
    HELLO: 'hello',
    REACTION_ADDED: 'reaction_added',
    REACTION_REMOVED: 'reaction_removed',
    EMOJI_ADDED: 'emoji_added',
    PLUGIN_ENABLED: 'plugin_enabled',
    PLUGIN_DISABLED: 'plugin_disabled',
    LICENSE_CHANGED: 'license_changed',
    CONFIG_CHANGED: 'config_changed',
    PLUGIN_STATUSES_CHANGED: 'plugin_statuses_changed',
    OPEN_DIALOG: 'open_dialog',
    RECEIVED_GROUP: 'received_group',
    RECEIVED_GROUP_ASSOCIATED_TO_TEAM: 'received_group_associated_to_team',
    RECEIVED_GROUP_NOT_ASSOCIATED_TO_TEAM: 'received_group_not_associated_to_team',
    RECEIVED_GROUP_ASSOCIATED_TO_CHANNEL: 'received_group_associated_to_channel',
    RECEIVED_GROUP_NOT_ASSOCIATED_TO_CHANNEL: 'received_group_not_associated_to_channel',
    WARN_METRIC_STATUS_RECEIVED: 'warn_metric_status_received',
    WARN_METRIC_STATUS_REMOVED: 'warn_metric_status_removed',
    SIDEBAR_CATEGORY_CREATED: 'sidebar_category_created',
    SIDEBAR_CATEGORY_UPDATED: 'sidebar_category_updated',
    SIDEBAR_CATEGORY_DELETED: 'sidebar_category_deleted',
    SIDEBAR_CATEGORY_ORDER_UPDATED: 'sidebar_category_order_updated',
};

export const TutorialSteps = {
    INTRO_SCREENS: 0,
    POST_POPOVER: 1,
    CHANNEL_POPOVER: 2,
    MENU_POPOVER: 3,
    FINISHED: 999,
};

export const RecommendedNextSteps = {
    COMPLETE_PROFILE: 'complete_profile',
    TEAM_SETUP: 'team_setup',
    INVITE_MEMBERS: 'invite_members',
<<<<<<< HEAD
    PREFERENCES_SETUP: 'preferences_setup',
    NOTIFICATION_SETUP: 'notification_setup',
=======
>>>>>>> d3d15037
    HIDE: 'hide',
};

export const PostTypes = {
    JOIN_LEAVE: 'system_join_leave',
    JOIN_CHANNEL: 'system_join_channel',
    LEAVE_CHANNEL: 'system_leave_channel',
    ADD_TO_CHANNEL: 'system_add_to_channel',
    REMOVE_FROM_CHANNEL: 'system_remove_from_channel',
    ADD_REMOVE: 'system_add_remove',
    JOIN_TEAM: 'system_join_team',
    LEAVE_TEAM: 'system_leave_team',
    ADD_TO_TEAM: 'system_add_to_team',
    REMOVE_FROM_TEAM: 'system_remove_from_team',
    HEADER_CHANGE: 'system_header_change',
    DISPLAYNAME_CHANGE: 'system_displayname_change',
    CONVERT_CHANNEL: 'system_convert_channel',
    PURPOSE_CHANGE: 'system_purpose_change',
    CHANNEL_DELETED: 'system_channel_deleted',
    CHANNEL_UNARCHIVED: 'system_channel_restored',
    FAKE_PARENT_DELETED: 'system_fake_parent_deleted',
    EPHEMERAL: 'system_ephemeral',
    EPHEMERAL_ADD_TO_CHANNEL: 'system_ephemeral_add_to_channel',
    REMOVE_LINK_PREVIEW: 'remove_link_preview',
    ME: 'me',
};

export const StatTypes = keyMirror({
    TOTAL_USERS: null,
    TOTAL_PUBLIC_CHANNELS: null,
    TOTAL_PRIVATE_GROUPS: null,
    TOTAL_POSTS: null,
    TOTAL_TEAMS: null,
    TOTAL_FILE_POSTS: null,
    TOTAL_HASHTAG_POSTS: null,
    TOTAL_IHOOKS: null,
    TOTAL_OHOOKS: null,
    TOTAL_COMMANDS: null,
    TOTAL_SESSIONS: null,
    POST_PER_DAY: null,
    BOT_POST_PER_DAY: null,
    USERS_WITH_POSTS_PER_DAY: null,
    RECENTLY_ACTIVE_USERS: null,
    NEWLY_CREATED_USERS: null,
    TOTAL_WEBSOCKET_CONNECTIONS: null,
    TOTAL_MASTER_DB_CONNECTIONS: null,
    TOTAL_READ_DB_CONNECTIONS: null,
    DAILY_ACTIVE_USERS: null,
    MONTHLY_ACTIVE_USERS: null,
});

export const SearchUserTeamFilter = {
    ALL_USERS: '',
    NO_TEAM: 'no_team',
};

// UserSearchOptions are the possible option keys for a user search request
export const UserSearchOptions = {
    ALLOW_INACTIVE: 'allow_inactive',
    TEAM_ID: 'team_id',
    NOT_IN_TEAM_ID: 'not_in_team_id',
    WITHOUT_TEAM: 'without_team',
    IN_CHANNEL_ID: 'in_channel_id',
    NOT_IN_CHANNEL_ID: 'not_in_channel_id',
    GROUP_CONSTRAINED: 'group_constrained',
    ROLE: 'role',
    LIMIT: 'limit',
};

// UserListOptions are the possible option keys for get users page request
export const UserListOptions = {
    INACTIVE: 'inactive',
    IN_TEAM: 'in_team',
    NOT_IN_TEAM: 'not_in_team',
    WITHOUT_TEAM: 'without_team',
    IN_CHANNEL: 'in_channel',
    NOT_IN_CHANNEL: 'not_in_channel',
    GROUP_CONSTRAINED: 'group_constrained',
    SORT: 'sort',
    ROLE: 'role',
};

// UserFilters are the values for UI get/search user filters
export const UserFilters = {
    INACTIVE: 'inactive',
    SYSTEM_ADMIN: 'system_admin',
    SYSTEM_GUEST: 'system_guest',
};

export const SearchTypes = keyMirror({
    SET_MODAL_SEARCH: null,
    SET_SYSTEM_USERS_SEARCH: null,
    SET_USER_GRID_SEARCH: null,
    SET_USER_GRID_FILTERS: null,
});

export const StorageTypes = keyMirror({
    SET_ITEM: null,
    REMOVE_ITEM: null,
    SET_GLOBAL_ITEM: null,
    REMOVE_GLOBAL_ITEM: null,
    CLEAR: null,
    ACTION_ON_GLOBAL_ITEMS_WITH_PREFIX: null,
    ACTION_ON_ITEMS_WITH_PREFIX: null,
    STORAGE_REHYDRATE: null,
});

export const StoragePrefixes = {
    EMBED_VISIBLE: 'isVisible_',
    COMMENT_DRAFT: 'comment_draft_',
    DRAFT: 'draft_',
    LOGOUT: '__logout__',
    LOGIN: '__login__',
    ANNOUNCEMENT: '__announcement__',
    LANDING_PAGE_SEEN: '__landingPageSeen__',
    LANDING_PREFERENCE: '__landing-preference__',
    CHANNEL_CATEGORY_COLLAPSED: 'channelCategoryCollapsed_',
};

export const LandingPreferenceTypes = {
    MATTERMOSTAPP: 'mattermostapp',
    BROWSER: 'browser',
};

export const ErrorPageTypes = {
    LOCAL_STORAGE: 'local_storage',
    OAUTH_ACCESS_DENIED: 'oauth_access_denied',
    OAUTH_MISSING_CODE: 'oauth_missing_code',
    OAUTH_INVALID_PARAM: 'oauth_invalid_param',
    OAUTH_INVALID_REDIRECT_URL: 'oauth_invalid_redirect_url',
    PAGE_NOT_FOUND: 'page_not_found',
    PERMALINK_NOT_FOUND: 'permalink_not_found',
    TEAM_NOT_FOUND: 'team_not_found',
    CHANNEL_NOT_FOUND: 'channel_not_found',
};

export const JobTypes = {
    DATA_RETENTION: 'data_retention',
    ELASTICSEARCH_POST_INDEXING: 'elasticsearch_post_indexing',
    BLEVE_POST_INDEXING: 'bleve_post_indexing',
    LDAP_SYNC: 'ldap_sync',
    MESSAGE_EXPORT: 'message_export',
};

export const JobStatuses = {
    PENDING: 'pending',
    IN_PROGRESS: 'in_progress',
    SUCCESS: 'success',
    ERROR: 'error',
    CANCEL_REQUESTED: 'cancel_requested',
    CANCELED: 'canceled',
    WARNING: 'warning',
};

export const AnnouncementBarTypes = {
    ANNOUNCEMENT: 'announcement',
    CRITICAL: 'critical',
    DEVELOPER: 'developer',
    SUCCESS: 'success',
    ADVISOR: 'advisor',
    ADVISOR_ACK: 'advisor-ack',
};

export const AnnouncementBarMessages = {
    EMAIL_VERIFICATION_REQUIRED: t('announcement_bar.error.email_verification_required'),
    EMAIL_VERIFIED: t('announcement_bar.notification.email_verified'),
    LICENSE_EXPIRED: t('announcement_bar.error.license_expired'),
    LICENSE_EXPIRING: t('announcement_bar.error.license_expiring'),
    LICENSE_PAST_GRACE: t('announcement_bar.error.past_grace'),
    PREVIEW_MODE: t('announcement_bar.error.preview_mode'),
    WEBSOCKET_PORT_ERROR: t('channel_loader.socketError'),
    NUMBER_OF_ACTIVE_USERS_WARN_METRIC_STATUS: t('announcement_bar.error.number_active_users_warn_metric_status.text'),
    NUMBER_OF_ACTIVE_USERS_WARN_METRIC_STATUS_ACK: t('announcement_bar.error.number_active_users_warn_metric_status_ack.text'),
};

export const VerifyEmailErrors = {
    FAILED_EMAIL_VERIFICATION: 'failed_email_verification',
    FAILED_USER_STATE_GET: 'failed_get_user_state',
};

export const FileTypes = {
    TEXT: 'text',
    IMAGE: 'image',
    AUDIO: 'audio',
    VIDEO: 'video',
    SPREADSHEET: 'spreadsheet',
    CODE: 'code',
    WORD: 'word',
    PRESENTATION: 'presentation',
    PDF: 'pdf',
    PATCH: 'patch',
    SVG: 'svg',
    OTHER: 'other',
};

export const NotificationLevels = {
    DEFAULT: 'default',
    ALL: 'all',
    MENTION: 'mention',
    NONE: 'none',
};

export const IgnoreChannelMentions = {
    ON: 'on',
    OFF: 'off',
    DEFAULT: 'default',
};

export const NotificationSections = {
    IGNORE_CHANNEL_MENTIONS: 'ignoreChannelMentions',
    MARK_UNREAD: 'markUnread',
    DESKTOP: 'desktop',
    PUSH: 'push',
    NONE: '',
};

export const AdvancedSections = {
    CONTROL_SEND: 'advancedCtrlSend',
    FORMATTING: 'formatting',
    JOIN_LEAVE: 'joinLeave',
    PREVIEW_FEATURES: 'advancedPreviewFeatures',
};

export const RHSStates = {
    MENTION: 'mention',
    SEARCH: 'search',
    FLAG: 'flag',
    PIN: 'pin',
    PLUGIN: 'plugin',
};

export const UploadStatuses = {
    LOADING: 'loading',
    COMPLETE: 'complete',
    DEFAULT: '',
};

export const GroupUnreadChannels = {
    DISABLED: 'disabled',
    DEFAULT_ON: 'default_on',
    DEFAULT_OFF: 'default_off',
};

export const SidebarChannelGroups = {
    UNREADS: 'unreads',
    FAVORITE: 'favorite',
};

export const DraggingStates = {
    CAPTURE: 'capture',
    BEFORE: 'before',
    DURING: 'during',
};

export const DraggingStateTypes = {
    CATEGORY: 'category',
    CHANNEL: 'channel',
    DM: 'DM',
};

export const AboutLinks = {
    TERMS_OF_SERVICE: 'https://about.mattermost.com/default-terms/',
    PRIVACY_POLICY: 'https://about.mattermost.com/default-privacy-policy/',
};

export const PermissionsScope = {
    [Permissions.INVITE_USER]: 'team_scope',
    [Permissions.INVITE_GUEST]: 'team_scope',
    [Permissions.ADD_USER_TO_TEAM]: 'team_scope',
    [Permissions.USE_SLASH_COMMANDS]: 'channel_scope',
    [Permissions.MANAGE_SLASH_COMMANDS]: 'team_scope',
    [Permissions.MANAGE_OTHERS_SLASH_COMMANDS]: 'team_scope',
    [Permissions.CREATE_PUBLIC_CHANNEL]: 'team_scope',
    [Permissions.CREATE_PRIVATE_CHANNEL]: 'team_scope',
    [Permissions.MANAGE_PUBLIC_CHANNEL_MEMBERS]: 'channel_scope',
    [Permissions.MANAGE_PRIVATE_CHANNEL_MEMBERS]: 'channel_scope',
    [Permissions.ASSIGN_SYSTEM_ADMIN_ROLE]: 'system_scope',
    [Permissions.MANAGE_ROLES]: 'system_scope',
    [Permissions.MANAGE_TEAM_ROLES]: 'team_scope',
    [Permissions.MANAGE_CHANNEL_ROLES]: 'chanel_scope',
    [Permissions.MANAGE_SYSTEM]: 'system_scope',
    [Permissions.CREATE_DIRECT_CHANNEL]: 'system_scope',
    [Permissions.CREATE_GROUP_CHANNEL]: 'system_scope',
    [Permissions.MANAGE_PUBLIC_CHANNEL_PROPERTIES]: 'channel_scope',
    [Permissions.MANAGE_PRIVATE_CHANNEL_PROPERTIES]: 'channel_scope',
    [Permissions.LIST_PUBLIC_TEAMS]: 'system_scope',
    [Permissions.JOIN_PUBLIC_TEAMS]: 'system_scope',
    [Permissions.LIST_PRIVATE_TEAMS]: 'system_scope',
    [Permissions.JOIN_PRIVATE_TEAMS]: 'system_scope',
    [Permissions.LIST_TEAM_CHANNELS]: 'team_scope',
    [Permissions.JOIN_PUBLIC_CHANNELS]: 'team_scope',
    [Permissions.DELETE_PUBLIC_CHANNEL]: 'channel_scope',
    [Permissions.DELETE_PRIVATE_CHANNEL]: 'channel_scope',
    [Permissions.EDIT_OTHER_USERS]: 'system_scope',
    [Permissions.READ_CHANNEL]: 'channel_scope',
    [Permissions.READ_PUBLIC_CHANNEL]: 'team_scope',
    [Permissions.ADD_REACTION]: 'channel_scope',
    [Permissions.REMOVE_REACTION]: 'channel_scope',
    [Permissions.REMOVE_OTHERS_REACTIONS]: 'channel_scope',
    [Permissions.PERMANENT_DELETE_USER]: 'system_scope',
    [Permissions.UPLOAD_FILE]: 'channel_scope',
    [Permissions.GET_PUBLIC_LINK]: 'system_scope',
    [Permissions.MANAGE_INCOMING_WEBHOOKS]: 'team_scope',
    [Permissions.MANAGE_OTHERS_INCOMING_WEBHOOKS]: 'team_scope',
    [Permissions.MANAGE_OUTGOING_WEBHOOKS]: 'team_scope',
    [Permissions.MANAGE_OTHERS_OUTGOING_WEBHOOKS]: 'team_scope',
    [Permissions.MANAGE_OAUTH]: 'system_scope',
    [Permissions.MANAGE_SYSTEM_WIDE_OAUTH]: 'system_scope',
    [Permissions.CREATE_POST]: 'channel_scope',
    [Permissions.CREATE_POST_PUBLIC]: 'channel_scope',
    [Permissions.EDIT_POST]: 'channel_scope',
    [Permissions.EDIT_OTHERS_POSTS]: 'channel_scope',
    [Permissions.DELETE_POST]: 'channel_scope',
    [Permissions.DELETE_OTHERS_POSTS]: 'channel_scope',
    [Permissions.REMOVE_USER_FROM_TEAM]: 'team_scope',
    [Permissions.CREATE_TEAM]: 'system_scope',
    [Permissions.MANAGE_TEAM]: 'team_scope',
    [Permissions.IMPORT_TEAM]: 'team_scope',
    [Permissions.VIEW_TEAM]: 'team_scope',
    [Permissions.LIST_USERS_WITHOUT_TEAM]: 'system_scope',
    [Permissions.CREATE_USER_ACCESS_TOKEN]: 'system_scope',
    [Permissions.READ_USER_ACCESS_TOKEN]: 'system_scope',
    [Permissions.REVOKE_USER_ACCESS_TOKEN]: 'system_scope',
    [Permissions.MANAGE_JOBS]: 'system_scope',
    [Permissions.CREATE_EMOJIS]: 'team_scope',
    [Permissions.DELETE_EMOJIS]: 'team_scope',
    [Permissions.DELETE_OTHERS_EMOJIS]: 'team_scope',
    [Permissions.USE_CHANNEL_MENTIONS]: 'channel_scope',
    [Permissions.USE_GROUP_MENTIONS]: 'channel_scope',
    [Permissions.READ_PUBLIC_CHANNEL_GROUPS]: 'channel_scope',
    [Permissions.READ_PRIVATE_CHANNEL_GROUPS]: 'channel_scope',
};

export const DefaultRolePermissions = {
    all_users: [
        Permissions.CREATE_DIRECT_CHANNEL,
        Permissions.CREATE_GROUP_CHANNEL,
        Permissions.PERMANENT_DELETE_USER,
        Permissions.CREATE_TEAM,
        Permissions.LIST_TEAM_CHANNELS,
        Permissions.JOIN_PUBLIC_CHANNELS,
        Permissions.READ_PUBLIC_CHANNEL,
        Permissions.VIEW_TEAM,
        Permissions.CREATE_PUBLIC_CHANNEL,
        Permissions.MANAGE_PUBLIC_CHANNEL_PROPERTIES,
        Permissions.DELETE_PUBLIC_CHANNEL,
        Permissions.CREATE_PRIVATE_CHANNEL,
        Permissions.MANAGE_PRIVATE_CHANNEL_PROPERTIES,
        Permissions.DELETE_PRIVATE_CHANNEL,
        Permissions.INVITE_USER,
        Permissions.ADD_USER_TO_TEAM,
        Permissions.READ_CHANNEL,
        Permissions.ADD_REACTION,
        Permissions.REMOVE_REACTION,
        Permissions.MANAGE_PUBLIC_CHANNEL_MEMBERS,
        Permissions.READ_PUBLIC_CHANNEL_GROUPS,
        Permissions.READ_PRIVATE_CHANNEL_GROUPS,
        Permissions.UPLOAD_FILE,
        Permissions.GET_PUBLIC_LINK,
        Permissions.CREATE_POST,
        Permissions.USE_SLASH_COMMANDS,
        Permissions.MANAGE_PRIVATE_CHANNEL_MEMBERS,
        Permissions.DELETE_POST,
        Permissions.EDIT_POST,
        Permissions.MANAGE_CREATE_EMOJIS,
        Permissions.MANAGE_DELETE_EMOJIS,
        Permissions.LIST_PUBLIC_TEAMS,
        Permissions.JOIN_PUBLIC_TEAMS,
        Permissions.USE_CHANNEL_MENTIONS,
        Permissions.USE_GROUP_MENTIONS,
    ],
    channel_admin: [
        Permissions.MANAGE_CHANNEL_ROLES,
        Permissions.CREATE_POST,
        Permissions.ADD_REACTION,
        Permissions.REMOVE_REACTION,
        Permissions.MANAGE_PUBLIC_CHANNEL_MEMBERS,
        Permissions.READ_PUBLIC_CHANNEL_GROUPS,
        Permissions.READ_PRIVATE_CHANNEL_GROUPS,
        Permissions.MANAGE_PRIVATE_CHANNEL_MEMBERS,
        Permissions.USE_CHANNEL_MENTIONS,
        Permissions.USE_GROUP_MENTIONS,
    ],
    team_admin: [
        Permissions.EDIT_OTHERS_POSTS,
        Permissions.REMOVE_USER_FROM_TEAM,
        Permissions.MANAGE_TEAM,
        Permissions.IMPORT_TEAM,
        Permissions.MANAGE_TEAM_ROLES,
        Permissions.MANAGE_CHANNEL_ROLES,
        Permissions.MANAGE_SLASH_COMMANDS,
        Permissions.MANAGE_OTHERS_SLASH_COMMANDS,
        Permissions.MANAGE_INCOMING_WEBHOOKS,
        Permissions.MANAGE_OUTGOING_WEBHOOKS,
        Permissions.DELETE_POST,
        Permissions.DELETE_OTHERS_POSTS,
        Permissions.MANAGE_OTHERS_OUTGOING_WEBHOOKS,
        Permissions.ADD_REACTION,
        Permissions.MANAGE_OTHERS_INCOMING_WEBHOOKS,
        Permissions.USE_CHANNEL_MENTIONS,
        Permissions.MANAGE_PUBLIC_CHANNEL_MEMBERS,
        Permissions.READ_PUBLIC_CHANNEL_GROUPS,
        Permissions.READ_PRIVATE_CHANNEL_GROUPS,
        Permissions.MANAGE_PRIVATE_CHANNEL_MEMBERS,
        Permissions.CREATE_POST,
        Permissions.REMOVE_REACTION,
        Permissions.USE_GROUP_MENTIONS,
    ],
    guests: [
        Permissions.EDIT_POST,
        Permissions.ADD_REACTION,
        Permissions.REMOVE_REACTION,
        Permissions.USE_CHANNEL_MENTIONS,
        Permissions.USE_SLASH_COMMANDS,
        Permissions.READ_CHANNEL,
        Permissions.UPLOAD_FILE,
        Permissions.CREATE_POST,
    ],
};

export const Locations = {
    CENTER: 'CENTER',
    RHS_ROOT: 'RHS_ROOT',
    RHS_COMMENT: 'RHS_COMMENT',
    SEARCH: 'SEARCH',
    NO_WHERE: 'NO_WHERE',
};

export const PostListRowListIds = {
    DATE_LINE: PostListUtils.DATE_LINE,
    START_OF_NEW_MESSAGES: PostListUtils.START_OF_NEW_MESSAGES,
    CHANNEL_INTRO_MESSAGE: 'CHANNEL_INTRO_MESSAGE',
    OLDER_MESSAGES_LOADER: 'OLDER_MESSAGES_LOADER',
    NEWER_MESSAGES_LOADER: 'NEWER_MESSAGES_LOADER',
    LOAD_OLDER_MESSAGES_TRIGGER: 'LOAD_OLDER_MESSAGES_TRIGGER',
    LOAD_NEWER_MESSAGES_TRIGGER: 'LOAD_NEWER_MESSAGES_TRIGGER',
};

export const exportFormats = {
    EXPORT_FORMAT_CSV: 'csv',
    EXPORT_FORMAT_ACTIANCE: 'actiance',
    EXPORT_FORMAT_GLOBALRELAY: 'globalrelay',
};

export const Constants = {
    SettingsTypes,
    JobTypes,
    Preferences,
    SocketEvents,
    ActionTypes,
    UserStatuses,
    UserSearchOptions,
    TutorialSteps,
    PostTypes,
    ErrorPageTypes,
    AnnouncementBarTypes,
    AnnouncementBarMessages,
    FileTypes,
    Locations,
    PostListRowListIds,
    MAX_POST_VISIBILITY: 1000000,

    IGNORE_POST_TYPES: [PostTypes.JOIN_LEAVE, PostTypes.JOIN_TEAM, PostTypes.LEAVE_TEAM, PostTypes.JOIN_CHANNEL, PostTypes.LEAVE_CHANNEL, PostTypes.REMOVE_FROM_CHANNEL, PostTypes.ADD_REMOVE],

    PayloadSources: keyMirror({
        SERVER_ACTION: null,
        VIEW_ACTION: null,
    }),

    StatTypes,
    STAT_MAX_ACTIVE_USERS: 20,
    STAT_MAX_NEW_USERS: 20,

    ScrollTypes: {
        FREE: 1,
        BOTTOM: 2,
        SIDEBBAR_OPEN: 3,
        NEW_MESSAGE: 4,
        POST: 5,
    },

    SPECIAL_MENTIONS: ['all', 'channel', 'here'],
    SPECIAL_MENTIONS_REGEX: /(?:\B|\b_+)@(channel|all|here)(?!(\.|-|_)*[^\W_])/gi,
    NOTIFY_ALL_MEMBERS: 5,
    ALL_MEMBERS_MENTIONS_REGEX: /(?:\B|\b_+)@(channel|all)(?!(\.|-|_)*[^\W_])/gi,
    DEFAULT_CHARACTER_LIMIT: 4000,
    IMAGE_TYPE_GIF: 'gif',
    TEXT_TYPES: ['txt', 'rtf'],
    IMAGE_TYPES: ['jpg', 'gif', 'bmp', 'png', 'jpeg', 'tiff', 'tif', 'psd'],
    AUDIO_TYPES: ['mp3', 'wav', 'wma', 'm4a', 'flac', 'aac', 'ogg', 'm4r'],
    VIDEO_TYPES: ['mp4', 'avi', 'webm', 'mkv', 'wmv', 'mpg', 'mov', 'flv'],
    PRESENTATION_TYPES: ['ppt', 'pptx'],
    SPREADSHEET_TYPES: ['xlsx', 'csv'],
    WORD_TYPES: ['doc', 'docx'],
    CHANNEL_HEADER_HEIGHT: 62,
    CODE_TYPES: ['applescript', 'as', 'atom', 'bas', 'bash', 'boot', 'c', 'c++', 'cake', 'cc', 'cjsx', 'cl2', 'clj', 'cljc', 'cljs', 'cljs.hl', 'cljscm', 'cljx', '_coffee', 'coffee', 'cpp', 'cs', 'csharp', 'cson', 'css', 'd', 'dart', 'delphi', 'dfm', 'di', 'diff', 'django', 'docker', 'dockerfile', 'dpr', 'erl', 'ex', 'exs', 'f90', 'f95', 'freepascal', 'fs', 'fsharp', 'gcode', 'gemspec', 'go', 'groovy', 'gyp', 'h', 'h++', 'handlebars', 'hbs', 'hic', 'hpp', 'hs', 'html', 'html.handlebars', 'html.hbs', 'hx', 'iced', 'irb', 'java', 'jinja', 'jl', 'js', 'json', 'jsp', 'jsx', 'kt', 'ktm', 'kts', 'lazarus', 'less', 'lfm', 'lisp', 'log', 'lpr', 'lua', 'm', 'mak', 'matlab', 'md', 'mk', 'mkd', 'mkdown', 'ml', 'mm', 'nc', 'obj-c', 'objc', 'osascript', 'pas', 'pascal', 'perl', 'php', 'php3', 'php4', 'php5', 'php6', 'pl', 'plist', 'podspec', 'pp', 'ps', 'ps1', 'py', 'r', 'rb', 'rs', 'rss', 'ruby', 'scala', 'scm', 'scpt', 'scss', 'sh', 'sld', 'sql', 'st', 'styl', 'swift', 'tex', 'thor', 'v', 'vb', 'vbnet', 'vbs', 'veo', 'xhtml', 'xml', 'xsl', 'yaml', 'zsh'],
    PDF_TYPES: ['pdf'],
    PATCH_TYPES: ['patch'],
    SVG_TYPES: ['svg'],
    ICON_FROM_TYPE: {
        audio: audioIcon,
        video: videoIcon,
        spreadsheet: excelIcon,
        presentation: pptIcon,
        pdf: pdfIcon,
        code: codeIcon,
        word: wordIcon,
        patch: patchIcon,
        other: genericIcon,
    },
    ICON_NAME_FROM_TYPE: {
        text: 'text',
        audio: 'audio',
        video: 'video',
        spreadsheet: 'excel',
        presentation: 'ppt',
        pdf: 'pdf',
        code: 'code',
        word: 'word',
        patch: 'patch',
        other: 'generic',
        image: 'image',
    },
    MAX_UPLOAD_FILES: 5,
    MAX_FILENAME_LENGTH: 35,
    THUMBNAIL_WIDTH: 128,
    THUMBNAIL_HEIGHT: 100,
    PREVIEWER_HEIGHT: 170,
    WEB_VIDEO_WIDTH: 640,
    WEB_VIDEO_HEIGHT: 480,
    MOBILE_VIDEO_WIDTH: 480,
    MOBILE_VIDEO_HEIGHT: 360,
    MOBILE_SCREEN_WIDTH: 768,
    POST_MODAL_PADDING: 170,
    SCROLL_DELAY: 2000,
    SCROLL_PAGE_FRACTION: 3,
    DEFAULT_CHANNEL: 'town-square',
    DEFAULT_CHANNEL_UI_NAME: 'Town Square',
    OFFTOPIC_CHANNEL: 'off-topic',
    OFFTOPIC_CHANNEL_UI_NAME: 'Off-Topic',
    GITLAB_SERVICE: 'gitlab',
    GOOGLE_SERVICE: 'google',
    OFFICE365_SERVICE: 'office365',
    EMAIL_SERVICE: 'email',
    LDAP_SERVICE: 'ldap',
    SAML_SERVICE: 'saml',
    USERNAME_SERVICE: 'username',
    SIGNIN_CHANGE: 'signin_change',
    PASSWORD_CHANGE: 'password_change',
    GET_TERMS_ERROR: 'get_terms_error',
    TERMS_REJECTED: 'terms_rejected',
    SIGNIN_VERIFIED: 'verified',
    CREATE_LDAP: 'create_ldap',
    SESSION_EXPIRED: 'expired',
    POST_AREA_HEIGHT: 80,
    POST_CHUNK_SIZE: 60,
    PROFILE_CHUNK_SIZE: 100,
    POST_FOCUS_CONTEXT_RADIUS: 10,
    POST_LOADING: 'loading',
    POST_FAILED: 'failed',
    POST_DELETED: 'deleted',
    POST_UPDATED: 'updated',
    SYSTEM_MESSAGE_PREFIX: 'system_',
    SUGGESTION_LIST_MAXHEIGHT: 292,
    SUGGESTION_LIST_SPACE_RHS: 420,
    AUTO_RESPONDER: 'system_auto_responder',
    SYSTEM_MESSAGE_PROFILE_IMAGE: logoImage,
    RESERVED_TEAM_NAMES: [
        'signup',
        'login',
        'admin',
        'channel',
        'post',
        'api',
        'oauth',
        'error',
        'help',
        'plugins',
    ],
    RESERVED_USERNAMES: [
        'valet',
        'all',
        'channel',
        'here',
        'matterbot',
        'system',
    ],
    MONTHS: ['January', 'February', 'March', 'April', 'May', 'June', 'July', 'August', 'September', 'October', 'November', 'December'],
    MAX_DMS: 20,
    MAX_USERS_IN_GM: 8,
    MIN_USERS_IN_GM: 3,
    MAX_CHANNEL_POPOVER_COUNT: 100,
    DM_CHANNEL: 'D',
    GM_CHANNEL: 'G',
    OPEN_CHANNEL: 'O',
    PRIVATE_CHANNEL: 'P',
    ARCHIVED_CHANNEL: 'archive',
    INVITE_TEAM: 'I',
    OPEN_TEAM: 'O',
    MAX_POST_LEN: 4000,
    EMOJI_SIZE: 16,
    DEFAULT_EMOJI_PICKER_LEFT_OFFSET: 87,
    DEFAULT_EMOJI_PICKER_RIGHT_OFFSET: 15,
    EMOJI_PICKER_WIDTH_OFFSET: 295,
    THEMES: {
        default: {
            type: 'Mattermost',
            sidebarBg: '#145dbf',
            sidebarText: '#ffffff',
            sidebarUnreadText: '#ffffff',
            sidebarTextHoverBg: '#4578bf',
            sidebarTextActiveBorder: '#579eff',
            sidebarTextActiveColor: '#ffffff',
            sidebarHeaderBg: '#1153ab',
            sidebarHeaderTextColor: '#ffffff',
            onlineIndicator: '#06d6a0',
            awayIndicator: '#ffbc42',
            dndIndicator: '#f74343',
            mentionBg: '#ffffff',
            mentionColor: '#145dbf',
            centerChannelBg: '#ffffff',
            centerChannelColor: '#3d3c40',
            newMessageSeparator: '#ff8800',
            linkColor: '#2389d7',
            buttonBg: '#166de0',
            buttonColor: '#ffffff',
            errorTextColor: '#fd5960',
            mentionHighlightBg: '#ffe577',
            mentionHighlightLink: '#166de0',
            codeTheme: 'github',
            image: mattermostThemeImage,
        },
        organization: {
            type: 'Organization',
            sidebarBg: '#2071a7',
            sidebarText: '#ffffff',
            sidebarUnreadText: '#ffffff',
            sidebarTextHoverBg: '#136197',
            sidebarTextActiveBorder: '#7ab0d6',
            sidebarTextActiveColor: '#ffffff',
            sidebarHeaderBg: '#2f81b7',
            sidebarHeaderTextColor: '#ffffff',
            onlineIndicator: '#7dbe00',
            awayIndicator: '#dcbd4e',
            dndIndicator: '#ff6a6a',
            mentionBg: '#fbfbfb',
            mentionColor: '#2071f7',
            centerChannelBg: '#f2f4f8',
            centerChannelColor: '#333333',
            newMessageSeparator: '#ff8800',
            linkColor: '#2f81b7',
            buttonBg: '#1dacfc',
            buttonColor: '#ffffff',
            errorTextColor: '#a94442',
            mentionHighlightBg: '#f3e197',
            mentionHighlightLink: '#2f81b7',
            codeTheme: 'github',
            image: defaultThemeImage,
        },
        mattermostDark: {
            type: 'Mattermost Dark',
            sidebarBg: '#1b2c3e',
            sidebarText: '#ffffff',
            sidebarUnreadText: '#ffffff',
            sidebarTextHoverBg: '#4a5664',
            sidebarTextActiveBorder: '#66b9a7',
            sidebarTextActiveColor: '#ffffff',
            sidebarHeaderBg: '#1b2c3e',
            sidebarHeaderTextColor: '#ffffff',
            onlineIndicator: '#65dcc8',
            awayIndicator: '#c1b966',
            dndIndicator: '#e81023',
            mentionBg: '#b74a4a',
            mentionColor: '#ffffff',
            centerChannelBg: '#2f3e4e',
            centerChannelColor: '#dddddd',
            newMessageSeparator: '#5de5da',
            linkColor: '#a4ffeb',
            buttonBg: '#4cbba4',
            buttonColor: '#ffffff',
            errorTextColor: '#ff6461',
            mentionHighlightBg: '#984063',
            mentionHighlightLink: '#a4ffeb',
            codeTheme: 'solarized-dark',
            image: mattermostDarkThemeImage,
        },
        windows10: {
            type: 'Windows Dark',
            sidebarBg: '#171717',
            sidebarText: '#ffffff',
            sidebarUnreadText: '#ffffff',
            sidebarTextHoverBg: '#302e30',
            sidebarTextActiveBorder: '#196caf',
            sidebarTextActiveColor: '#ffffff',
            sidebarHeaderBg: '#1f1f1f',
            sidebarHeaderTextColor: '#ffffff',
            onlineIndicator: '#399fff',
            awayIndicator: '#c1b966',
            dndIndicator: '#e81023',
            mentionBg: '#0177e7',
            mentionColor: '#ffffff',
            centerChannelBg: '#1f1f1f',
            centerChannelColor: '#dddddd',
            newMessageSeparator: '#cc992d',
            linkColor: '#0d93ff',
            buttonBg: '#0177e7',
            buttonColor: '#ffffff',
            errorTextColor: '#ff6461',
            mentionHighlightBg: '#784098',
            mentionHighlightLink: '#a4ffeb',
            codeTheme: 'monokai',
            image: windows10ThemeImage,
        },
    },
    THEME_ELEMENTS: [
        {
            group: 'sidebarElements',
            id: 'sidebarBg',
            uiName: 'Sidebar BG',
        },
        {
            group: 'sidebarElements',
            id: 'sidebarText',
            uiName: 'Sidebar Text',
        },
        {
            group: 'sidebarElements',
            id: 'sidebarHeaderBg',
            uiName: 'Sidebar Header BG',
        },
        {
            group: 'sidebarElements',
            id: 'sidebarHeaderTextColor',
            uiName: 'Sidebar Header Text',
        },
        {
            group: 'sidebarElements',
            id: 'sidebarUnreadText',
            uiName: 'Sidebar Unread Text',
        },
        {
            group: 'sidebarElements',
            id: 'sidebarTextHoverBg',
            uiName: 'Sidebar Text Hover BG',
        },
        {
            group: 'sidebarElements',
            id: 'sidebarTextActiveBorder',
            uiName: 'Sidebar Text Active Border',
        },
        {
            group: 'sidebarElements',
            id: 'sidebarTextActiveColor',
            uiName: 'Sidebar Text Active Color',
        },
        {
            group: 'sidebarElements',
            id: 'onlineIndicator',
            uiName: 'Online Indicator',
        },
        {
            group: 'sidebarElements',
            id: 'awayIndicator',
            uiName: 'Away Indicator',
        },
        {
            group: 'sidebarElements',
            id: 'dndIndicator',
            uiName: 'Away Indicator',
        },
        {
            group: 'sidebarElements',
            id: 'mentionBg',
            uiName: 'Mention Jewel BG',
        },
        {
            group: 'sidebarElements',
            id: 'mentionColor',
            uiName: 'Mention Jewel Text',
        },
        {
            group: 'centerChannelElements',
            id: 'centerChannelBg',
            uiName: 'Center Channel BG',
        },
        {
            group: 'centerChannelElements',
            id: 'centerChannelColor',
            uiName: 'Center Channel Text',
        },
        {
            group: 'centerChannelElements',
            id: 'newMessageSeparator',
            uiName: 'New Message Separator',
        },
        {
            group: 'centerChannelElements',
            id: 'errorTextColor',
            uiName: 'Error Text Color',
        },
        {
            group: 'centerChannelElements',
            id: 'mentionHighlightBg',
            uiName: 'Mention Highlight BG',
        },
        {
            group: 'linkAndButtonElements',
            id: 'linkColor',
            uiName: 'Link Color',
        },
        {
            group: 'centerChannelElements',
            id: 'mentionHighlightLink',
            uiName: 'Mention Highlight Link',
        },
        {
            group: 'linkAndButtonElements',
            id: 'buttonBg',
            uiName: 'Button BG',
        },
        {
            group: 'linkAndButtonElements',
            id: 'buttonColor',
            uiName: 'Button Text',
        },
        {
            group: 'centerChannelElements',
            id: 'codeTheme',
            uiName: 'Code Theme',
            themes: [
                {
                    id: 'solarized-dark',
                    uiName: 'Solarized Dark',
                    cssURL: solarizedDarkCSS,
                    iconURL: solarizedDarkIcon,
                },
                {
                    id: 'solarized-light',
                    uiName: 'Solarized Light',
                    cssURL: solarizedLightCSS,
                    iconURL: solarizedLightIcon,
                },
                {
                    id: 'github',
                    uiName: 'GitHub',
                    cssURL: githubCSS,
                    iconURL: githubIcon,
                },
                {
                    id: 'monokai',
                    uiName: 'Monokai',
                    cssURL: monokaiCSS,
                    iconURL: monokaiIcon,
                },
            ],
        },
    ],
    DEFAULT_CODE_THEME: 'github',

    // KeyCodes
    //  key[0]: used for KeyboardEvent.key
    //  key[1]: used for KeyboardEvent.keyCode
    //  key[2]: used for KeyboardEvent.code

    //  KeyboardEvent.code is used as primary check to support multiple keyborad layouts
    //  support of KeyboardEvent.code is just in chrome and firefox so using key and keyCode for better browser support

    KeyCodes: {
        BACKSPACE: ['Backspace', 8],
        TAB: ['Tab', 9],
        ENTER: ['Enter', 13],
        SHIFT: ['Shift', 16],
        CTRL: ['Control', 17],
        ALT: ['Alt', 18],
        CAPS_LOCK: ['CapsLock', 20],
        ESCAPE: ['Escape', 27],
        SPACE: [' ', 32],
        PAGE_UP: ['PageUp', 33],
        PAGE_DOWN: ['PageDown', 34],
        END: ['End', 35],
        HOME: ['Home', 36],
        LEFT: ['ArrowLeft', 37],
        UP: ['ArrowUp', 38],
        RIGHT: ['ArrowRight', 39],
        DOWN: ['ArrowDown', 40],
        INSERT: ['Insert', 45],
        DELETE: ['Delete', 46],
        ZERO: ['0', 48],
        ONE: ['1', 49],
        TWO: ['2', 50],
        THREE: ['3', 51],
        FOUR: ['4', 52],
        FIVE: ['5', 53],
        SIX: ['6', 54],
        SEVEN: ['7', 55],
        EIGHT: ['8', 56],
        NINE: ['9', 57],
        A: ['a', 65],
        B: ['b', 66],
        C: ['c', 67],
        D: ['d', 68],
        E: ['e', 69],
        F: ['f', 70],
        G: ['g', 71],
        H: ['h', 72],
        I: ['i', 73],
        J: ['j', 74],
        K: ['k', 75],
        L: ['l', 76],
        M: ['m', 77],
        N: ['n', 78],
        O: ['o', 79],
        P: ['p', 80],
        Q: ['q', 81],
        R: ['r', 82],
        S: ['s', 83],
        T: ['t', 84],
        U: ['u', 85],
        V: ['v', 86],
        W: ['w', 87],
        X: ['x', 88],
        Y: ['y', 89],
        Z: ['z', 90],
        CMD: ['Meta', 91],
        MENU: ['ContextMenu', 93],
        NUMPAD_0: ['0', 96],
        NUMPAD_1: ['1', 97],
        NUMPAD_2: ['2', 98],
        NUMPAD_3: ['3', 99],
        NUMPAD_4: ['4', 100],
        NUMPAD_5: ['5', 101],
        NUMPAD_6: ['6', 102],
        NUMPAD_7: ['7', 103],
        NUMPAD_8: ['8', 104],
        NUMPAD_9: ['9', 105],
        MULTIPLY: ['*', 106],
        ADD: ['+', 107],
        SUBTRACT: ['-', 109],
        DECIMAL: ['.', 110],
        DIVIDE: ['/', 111],
        F1: ['F1', 112],
        F2: ['F2', 113],
        F3: ['F3', 114],
        F4: ['F4', 115],
        F5: ['F5', 116],
        F6: ['F6', 117],
        F7: ['F7', 118],
        F8: ['F8', 119],
        F9: ['F9', 120],
        F10: ['F10', 121],
        F11: ['F11', 122],
        F12: ['F12', 123],
        NUM_LOCK: ['NumLock', 144],
        SEMICOLON: [';', 186],
        EQUAL: ['=', 187],
        COMMA: [',', 188],
        DASH: ['-', 189],
        PERIOD: ['.', 190],
        FORWARD_SLASH: ['/', 191],
        TILDE: ['~', 192], // coudnt find the key or even get code from browser - no reference in code as of now
        OPEN_BRACKET: ['[', 219],
        BACK_SLASH: ['\\', 220],
        CLOSE_BRACKET: [']', 221],
        COMPOSING: ['Composing', 229],
    },
    CODE_PREVIEW_MAX_FILE_SIZE: 500000, // 500 KB
    HighlightedLanguages: {
        actionscript: {name: 'ActionScript', extensions: ['as'], aliases: ['as', 'as3']},
        applescript: {name: 'AppleScript', extensions: ['applescript', 'osascript', 'scpt']},
        bash: {name: 'Bash', extensions: ['sh'], aliases: ['sh']},
        clojure: {name: 'Clojure', extensions: ['clj', 'boot', 'cl2', 'cljc', 'cljs', 'cljs.hl', 'cljscm', 'cljx', 'hic']},
        coffeescript: {name: 'CoffeeScript', extensions: ['coffee', '_coffee', 'cake', 'cjsx', 'cson', 'iced'], aliases: ['coffee', 'coffee-script']},
        cpp: {name: 'C/C++', extensions: ['cpp', 'c', 'cc', 'h', 'c++', 'h++', 'hpp'], aliases: ['c++', 'c']},
        cs: {name: 'C#', extensions: ['cs', 'csharp'], aliases: ['c#', 'csharp']},
        css: {name: 'CSS', extensions: ['css']},
        d: {name: 'D', extensions: ['d', 'di'], aliases: ['dlang']},
        dart: {name: 'Dart', extensions: ['dart']},
        delphi: {name: 'Delphi', extensions: ['delphi', 'dpr', 'dfm', 'pas', 'pascal', 'freepascal', 'lazarus', 'lpr', 'lfm']},
        diff: {name: 'Diff', extensions: ['diff', 'patch'], aliases: ['patch', 'udiff']},
        django: {name: 'Django', extensions: ['django', 'jinja']},
        dockerfile: {name: 'Dockerfile', extensions: ['dockerfile', 'docker'], aliases: ['docker']},
        elixir: {name: 'Elixir', extensions: ['ex', 'exs'], aliases: ['ex', 'exs']},
        erlang: {name: 'Erlang', extensions: ['erl'], aliases: ['erl']},
        fortran: {name: 'Fortran', extensions: ['f90', 'f95']},
        fsharp: {name: 'F#', extensions: ['fsharp', 'fs']},
        gcode: {name: 'G-Code', extensions: ['gcode', 'nc']},
        go: {name: 'Go', extensions: ['go'], aliases: ['golang']},
        groovy: {name: 'Groovy', extensions: ['groovy']},
        handlebars: {name: 'Handlebars', extensions: ['handlebars', 'hbs', 'html.hbs', 'html.handlebars'], aliases: ['hbs', 'mustache']},
        haskell: {name: 'Haskell', extensions: ['hs'], aliases: ['hs']},
        haxe: {name: 'Haxe', extensions: ['hx']},
        java: {name: 'Java', extensions: ['java', 'jsp']},
        javascript: {name: 'JavaScript', extensions: ['js', 'jsx'], aliases: ['js']},
        json: {name: 'JSON', extensions: ['json']},
        julia: {name: 'Julia', extensions: ['jl'], aliases: ['jl']},
        kotlin: {name: 'Kotlin', extensions: ['kt', 'ktm', 'kts']},
        less: {name: 'Less', extensions: ['less']},
        lisp: {name: 'Lisp', extensions: ['lisp']},
        lua: {name: 'Lua', extensions: ['lua']},
        makefile: {name: 'Makefile', extensions: ['mk', 'mak'], aliases: ['make', 'mf', 'gnumake', 'bsdmake']},
        markdown: {name: 'Markdown', extensions: ['md', 'mkdown', 'mkd'], aliases: ['md', 'mkd']},
        matlab: {name: 'Matlab', extensions: ['matlab', 'm'], aliases: ['m']},
        objectivec: {name: 'Objective C', extensions: ['mm', 'objc', 'obj-c'], aliases: ['objective_c', 'objc']},
        ocaml: {name: 'OCaml', extensions: ['ml']},
        perl: {name: 'Perl', extensions: ['perl', 'pl'], aliases: ['pl']},
        pgsql: {name: 'PostgreSQL', extensions: ['pgsql', 'postgres', 'postgresql'], aliases: ['postgres', 'postgresql']},
        php: {name: 'PHP', extensions: ['php', 'php3', 'php4', 'php5', 'php6'], aliases: ['php3', 'php4', 'php5']},
        powershell: {name: 'PowerShell', extensions: ['ps', 'ps1'], aliases: ['posh']},
        puppet: {name: 'Puppet', extensions: ['pp'], aliases: ['pp']},
        python: {name: 'Python', extensions: ['py', 'gyp'], aliases: ['py']},
        r: {name: 'R', extensions: ['r'], aliases: ['r', 's']},
        ruby: {name: 'Ruby', extensions: ['ruby', 'rb', 'gemspec', 'podspec', 'thor', 'irb'], aliases: ['rb']},
        rust: {name: 'Rust', extensions: ['rs'], aliases: ['rs']},
        scala: {name: 'Scala', extensions: ['scala']},
        scheme: {name: 'Scheme', extensions: ['scm', 'sld']},
        scss: {name: 'SCSS', extensions: ['scss']},
        smalltalk: {name: 'Smalltalk', extensions: ['st'], aliases: ['st', 'squeak']},
        sql: {name: 'SQL', extensions: ['sql']},
        stylus: {name: 'Stylus', extensions: ['styl'], aliases: ['styl']},
        swift: {name: 'Swift', extensions: ['swift']},
        tex: {name: 'TeX', extensions: ['tex'], aliases: ['latex']},
        text: {name: 'Text', extensions: ['txt', 'log']},
        typescript: {name: 'TypeScript', extensions: ['ts', 'tsx'], aliases: ['ts', 'tsx']},
        vbnet: {name: 'VB.Net', extensions: ['vbnet', 'vb', 'bas'], aliases: ['vb', 'visualbasic']},
        vbscript: {name: 'VBScript', extensions: ['vbs']},
        verilog: {name: 'Verilog', extensions: ['v', 'veo', 'sv', 'svh']},
        vhdl: {name: 'VHDL', extensions: ['vhd', 'vhdl']},
        xml: {name: 'HTML, XML', extensions: ['xml', 'html', 'xhtml', 'rss', 'atom', 'xsl', 'plist']},
        yaml: {name: 'YAML', extensions: ['yaml'], aliases: ['yml']},
    },
    PostsViewJumpTypes: {
        BOTTOM: 1,
        POST: 2,
        SIDEBAR_OPEN: 3,
    },
    NotificationPrefs: {
        MENTION: 'mention',
    },
    Integrations: {
        COMMAND: 'commands',
        PAGE_SIZE: '10000',
        START_PAGE_NUM: 0,
        INCOMING_WEBHOOK: 'incoming_webhooks',
        OUTGOING_WEBHOOK: 'outgoing_webhooks',
        OAUTH_APP: 'oauth2-apps',
        BOT: 'bots',
    },
    FeatureTogglePrefix: 'feature_enabled_',
    PRE_RELEASE_FEATURES: {
        MARKDOWN_PREVIEW: {
            label: 'markdown_preview', // github issue: https://github.com/mattermost/platform/pull/1389
            description: 'Show markdown preview option in message input box',
        },
    },
    OVERLAY_TIME_DELAY_SMALL: 100,
    OVERLAY_TIME_DELAY: 400,
    PERMALINK_FADEOUT: 6000,
    DEFAULT_MAX_USERS_PER_TEAM: 50,
    DEFAULT_MAX_CHANNELS_PER_TEAM: 2000,
    DEFAULT_MAX_NOTIFICATIONS_PER_CHANNEL: 1000,
    MIN_TEAMNAME_LENGTH: 2,
    MAX_TEAMNAME_LENGTH: 15,
    MAX_TEAMDESCRIPTION_LENGTH: 50,
    MIN_CHANNELNAME_LENGTH: 2,
    MAX_CHANNELNAME_LENGTH: 64,
    MAX_FIRSTNAME_LENGTH: 64,
    MAX_LASTNAME_LENGTH: 64,
    MAX_EMAIL_LENGTH: 128,
    MIN_USERNAME_LENGTH: 3,
    MAX_USERNAME_LENGTH: 22,
    MAX_NICKNAME_LENGTH: 22,
    MIN_PASSWORD_LENGTH: 5,
    MAX_PASSWORD_LENGTH: 64,
    MAX_POSITION_LENGTH: 128,
    MIN_TRIGGER_LENGTH: 1,
    MAX_TRIGGER_LENGTH: 128,
    MAX_SITENAME_LENGTH: 30,
    MAX_CUSTOM_BRAND_TEXT_LENGTH: 500,
    MAX_TERMS_OF_SERVICE_TEXT_LENGTH: 16383,
    DEFAULT_TERMS_OF_SERVICE_RE_ACCEPTANCE_PERIOD: 365,
    EMOJI_PATH: '/static/emoji',
    RECENT_EMOJI_KEY: 'recentEmojis',
    DEFAULT_WEBHOOK_LOGO: logoWebhook,
    MHPNS: 'https://push.mattermost.com',
    MTPNS: 'https://push-test.mattermost.com',
    MAX_PREV_MSGS: 100,
    POST_COLLAPSE_TIMEOUT: 1000 * 60 * 5, // five minutes
    PERMISSIONS_ALL: 'all',
    PERMISSIONS_CHANNEL_ADMIN: 'channel_admin',
    PERMISSIONS_TEAM_ADMIN: 'team_admin',
    PERMISSIONS_SYSTEM_ADMIN: 'system_admin',
    PERMISSIONS_DELETE_POST_ALL: 'all',
    PERMISSIONS_DELETE_POST_TEAM_ADMIN: 'team_admin',
    PERMISSIONS_DELETE_POST_SYSTEM_ADMIN: 'system_admin',
    ALLOW_EDIT_POST_ALWAYS: 'always',
    ALLOW_EDIT_POST_NEVER: 'never',
    ALLOW_EDIT_POST_TIME_LIMIT: 'time_limit',
    UNSET_POST_EDIT_TIME_LIMIT: -1,
    MENTION_CHANNELS: 'mention.channels',
    MENTION_MORE_CHANNELS: 'mention.morechannels',
    MENTION_UNREAD_CHANNELS: 'mention.unread.channels',
    MENTION_MEMBERS: 'mention.members',
    MENTION_MORE_MEMBERS: 'mention.moremembers',
    MENTION_NONMEMBERS: 'mention.nonmembers',
    MENTION_SPECIAL: 'mention.special',
    MENTION_GROUPS: 'mention.groups',
    DEFAULT_NOTIFICATION_DURATION: 5000,
    STATUS_INTERVAL: 60000,
    AUTOCOMPLETE_TIMEOUT: 100,
    AUTOCOMPLETE_SPLIT_CHARACTERS: ['.', '-', '_'],
    ANIMATION_TIMEOUT: 1000,
    SEARCH_TIMEOUT_MILLISECONDS: 100,
    DIAGNOSTICS_RUDDER_KEY: 'placeholder_rudder_key',
    DIAGNOSTICS_RUDDER_DATAPLANE_URL: 'placeholder_rudder_dataplane_url',
    TEAMMATE_NAME_DISPLAY: {
        SHOW_USERNAME: 'username',
        SHOW_NICKNAME_FULLNAME: 'nickname_full_name',
        SHOW_FULLNAME: 'full_name',
    },
    SEARCH_POST: 'searchpost',
    CHANNEL_ID_LENGTH: 26,
    TRANSPARENT_PIXEL: 'data:image/png;base64,iVBORw0KGgoAAAANSUhEUgAAAAEAAAABCAQAAAC1HAwCAAAAC0lEQVR42mNkYAAAAAYAAjCB0C8AAAAASUVORK5CYII=',
    TRIPLE_BACK_TICKS: /```/g,
    MAX_ATTACHMENT_FOOTER_LENGTH: 300,
};

export const AcceptedProfileImageTypes = ['image/jpeg', 'image/png', 'image/bmp'];

export const searchHintOptions = [{searchTerm: 'From:', message: {id: t('search_list_option.from'), defaultMessage: 'Messages from a user'}},
    {searchTerm: 'In:', message: {id: t('search_list_option.in'), defaultMessage: 'Messages in a channel'}},
    {searchTerm: 'On:', message: {id: t('search_list_option.on'), defaultMessage: 'Messages on a date'}},
    {searchTerm: 'Before:', message: {id: t('search_list_option.before'), defaultMessage: 'Messages before a date'}},
    {searchTerm: 'After:', message: {id: t('search_list_option.after'), defaultMessage: 'Messages after a date'}},
    {searchTerm: '-', message: {id: t('search_list_option.exclude'), defaultMessage: 'Exclude search terms'}, additionalDisplay: '—'},
    {searchTerm: '""', message: {id: t('search_list_option.phrases'), defaultMessage: 'Messages with phrases'}},
];

t('suggestion.mention.channels');
t('suggestion.mention.morechannels');
t('suggestion.mention.unread.channels');
t('suggestion.mention.members');
t('suggestion.mention.moremembers');
t('suggestion.mention.nonmembers');
t('suggestion.mention.special');
t('suggestion.archive');
t('suggestion.mention.groups');

export default Constants;<|MERGE_RESOLUTION|>--- conflicted
+++ resolved
@@ -264,11 +264,7 @@
     WARN_METRIC_ACK: 'warn_metric_acknowledgement',
     REMOVE_NEXT_STEPS_MODAL: 'remove_next_steps_modal',
     MORE_CHANNELS: 'more_channels',
-<<<<<<< HEAD
-    CREATE_CHANNEL: 'create_channel',
-=======
     NEW_CHANNEL_FLOW: 'new_channel_flow',
->>>>>>> d3d15037
 };
 
 export const UserStatuses = {
@@ -389,11 +385,8 @@
     COMPLETE_PROFILE: 'complete_profile',
     TEAM_SETUP: 'team_setup',
     INVITE_MEMBERS: 'invite_members',
-<<<<<<< HEAD
     PREFERENCES_SETUP: 'preferences_setup',
     NOTIFICATION_SETUP: 'notification_setup',
-=======
->>>>>>> d3d15037
     HIDE: 'hide',
 };
 
