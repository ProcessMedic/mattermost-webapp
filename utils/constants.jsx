--- conflicted
+++ resolved
@@ -327,11 +327,8 @@
     NO_INTERNET_CONNECTION: 'no_internet_connection',
     JOIN_CHANNEL_PROMPT: 'join_channel_prompt',
     COLLAPSED_REPLY_THREADS_MODAL: 'collapsed_reply_threads_modal',
-<<<<<<< HEAD
     LEAVE_GROUP_MESSAGE_MODAL: 'leave_group_message_modal',
-=======
     NOTIFY_CONFIRM_MODAL: 'notify_confirm_modal',
->>>>>>> 66354b48
 };
 
 export const UserStatuses = {
