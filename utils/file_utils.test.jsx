--- conflicted
+++ resolved
@@ -3,11 +3,12 @@
 
 import assert from 'assert';
 
-<<<<<<< HEAD
-import {trimFilename, canUploadFiles, getFileDimensionsForDisplay} from 'utils/file_utils.jsx';
-=======
-import {trimFilename, canUploadFiles, getFileTypeFromMime} from 'utils/file_utils.jsx';
->>>>>>> a0b36ae4
+import {
+    trimFilename,
+    canUploadFiles,
+    getFileDimensionsForDisplay,
+    getFileTypeFromMime,
+} from 'utils/file_utils.jsx';
 import * as UserAgent from 'utils/user_agent';
 
 describe('FileUtils.trimFilename', () => {
@@ -70,39 +71,6 @@
             assert.equal(canUploadFiles(config), false);
         });
     });
-<<<<<<< HEAD
-});
-
-describe('FileUtils.getFileDimensionsForDisplay', () => {
-    it('return image dimensions as they are smaller than max dimensions', () => {
-        const expectedDimensions = getFileDimensionsForDisplay({height: 200, width: 200}, {maxHeight: 300, maxWidth: 300});
-        expect(expectedDimensions).toEqual({height: 200, width: 200});
-    });
-
-    it('return image dimensions based on height dimetions as ratio of height > width', () => {
-        const expectedDimensions = getFileDimensionsForDisplay({height: 600, width: 400}, {maxHeight: 300, maxWidth: 300});
-        expect(expectedDimensions).toEqual({height: 300, width: 200});
-    });
-
-    it('return image dimensions based on width dimetions as ratio of width > height', () => {
-        const expectedDimensions = getFileDimensionsForDisplay({height: 400, width: 600}, {maxHeight: 300, maxWidth: 300});
-        expect(expectedDimensions).toEqual({height: 200, width: 300});
-    });
-
-    it('return image dimensions based on width ratio', () => {
-        const expectedDimensions = getFileDimensionsForDisplay({height: 200, width: 600}, {maxHeight: 300, maxWidth: 300});
-        expect(expectedDimensions).toEqual({height: 100, width: 300});
-    });
-
-    it('return image dimensions based on height ratio', () => {
-        const expectedDimensions = getFileDimensionsForDisplay({height: 600, width: 200}, {maxHeight: 300, maxWidth: 300});
-        expect(expectedDimensions).toEqual({height: 300, width: 100});
-    });
-
-    it('return null if dimensions does not exists', () => {
-        const expectedDimensions = getFileDimensionsForDisplay(null, {maxHeight: 300, maxWidth: 300});
-        expect(expectedDimensions).toEqual(null);
-=======
 
     describe('get filetypes based on mime interpreted from browsers', () => {
         it('mime type for videos', () => {
@@ -136,6 +104,37 @@
         it('mime type for unknown file format', () => {
             assert.equal(getFileTypeFromMime('application/unknownFormat'), 'other');
         });
->>>>>>> a0b36ae4
+    });
+});
+
+describe('FileUtils.getFileDimensionsForDisplay', () => {
+    it('return image dimensions as they are smaller than max dimensions', () => {
+        const expectedDimensions = getFileDimensionsForDisplay({height: 200, width: 200}, {maxHeight: 300, maxWidth: 300});
+        expect(expectedDimensions).toEqual({height: 200, width: 200});
+    });
+
+    it('return image dimensions based on height dimetions as ratio of height > width', () => {
+        const expectedDimensions = getFileDimensionsForDisplay({height: 600, width: 400}, {maxHeight: 300, maxWidth: 300});
+        expect(expectedDimensions).toEqual({height: 300, width: 200});
+    });
+
+    it('return image dimensions based on width dimetions as ratio of width > height', () => {
+        const expectedDimensions = getFileDimensionsForDisplay({height: 400, width: 600}, {maxHeight: 300, maxWidth: 300});
+        expect(expectedDimensions).toEqual({height: 200, width: 300});
+    });
+
+    it('return image dimensions based on width ratio', () => {
+        const expectedDimensions = getFileDimensionsForDisplay({height: 200, width: 600}, {maxHeight: 300, maxWidth: 300});
+        expect(expectedDimensions).toEqual({height: 100, width: 300});
+    });
+
+    it('return image dimensions based on height ratio', () => {
+        const expectedDimensions = getFileDimensionsForDisplay({height: 600, width: 200}, {maxHeight: 300, maxWidth: 300});
+        expect(expectedDimensions).toEqual({height: 300, width: 100});
+    });
+
+    it('return null if dimensions does not exists', () => {
+        const expectedDimensions = getFileDimensionsForDisplay(null, {maxHeight: 300, maxWidth: 300});
+        expect(expectedDimensions).toEqual(null);
     });
 });