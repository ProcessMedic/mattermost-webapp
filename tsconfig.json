{
<<<<<<< HEAD
    "compilerOptions": {
        "target": "esnext",
        "lib": ["dom", "dom.iterable", "esnext"],
        "allowJs": true,
        "skipLibCheck": true,
        "esModuleInterop": true,
        "allowSyntheticDefaultImports": true,
        "strict": true,
        "strictNullChecks": true,
        "forceConsistentCasingInFileNames": true,
        "module": "commonjs",
        "moduleResolution": "node",
        "resolveJsonModule": true,
        "noEmit": true,
        "experimentalDecorators": true,
        "jsx": "react",
        "baseUrl": ".",
        "paths": {
            "mattermost-redux/*": ["packages/mattermost-redux/src/*"],
            "reselect": ["packages/reselect/src"]
        }
    },
    "include": ["./**/*"],
    "exclude": [
        "dist",
        "e2e",
        "!node_modules/@types",
        "storybook-static",
        "coverage"
    ]
=======
  "compilerOptions": {
    "target": "esnext",
    "lib": [
      "dom",
      "dom.iterable",
      "esnext"
    ],
    "allowJs": true,
    "skipLibCheck": true,
    "esModuleInterop": true,
    "allowSyntheticDefaultImports": true,
    "strict": true,
    "strictNullChecks": true,
    "forceConsistentCasingInFileNames": true,
    "module": "commonjs",
    "moduleResolution": "node",
    "resolveJsonModule": true,
    "noEmit": true,
    "experimentalDecorators": true,
    "jsx": "react",
    "baseUrl": ".",
    "paths": {
        "@mattermost/client": ["packages/client/src"],
        "@mattermost/types/*": ["packages/types/src/*"],
        "mattermost-redux/*": ["packages/mattermost-redux/src/*"],
        "reselect": ["packages/reselect/src"],
        "!!file-loader*": ["utils/empty-string"]
    }
  },
  "include": [
    "./**/*"
  ],
  "exclude": [
    "dist",
    "e2e",
    "!node_modules/@types",
    "storybook-static",
    "coverage"
  ],
  "references": [
    {"path": "./packages/client"},
    {"path": "./packages/types"},
  ]
>>>>>>> 12469ff7
}<|MERGE_RESOLUTION|>--- conflicted
+++ resolved
@@ -1,36 +1,4 @@
 {
-<<<<<<< HEAD
-    "compilerOptions": {
-        "target": "esnext",
-        "lib": ["dom", "dom.iterable", "esnext"],
-        "allowJs": true,
-        "skipLibCheck": true,
-        "esModuleInterop": true,
-        "allowSyntheticDefaultImports": true,
-        "strict": true,
-        "strictNullChecks": true,
-        "forceConsistentCasingInFileNames": true,
-        "module": "commonjs",
-        "moduleResolution": "node",
-        "resolveJsonModule": true,
-        "noEmit": true,
-        "experimentalDecorators": true,
-        "jsx": "react",
-        "baseUrl": ".",
-        "paths": {
-            "mattermost-redux/*": ["packages/mattermost-redux/src/*"],
-            "reselect": ["packages/reselect/src"]
-        }
-    },
-    "include": ["./**/*"],
-    "exclude": [
-        "dist",
-        "e2e",
-        "!node_modules/@types",
-        "storybook-static",
-        "coverage"
-    ]
-=======
   "compilerOptions": {
     "target": "esnext",
     "lib": [
@@ -74,5 +42,4 @@
     {"path": "./packages/client"},
     {"path": "./packages/types"},
   ]
->>>>>>> 12469ff7
 }