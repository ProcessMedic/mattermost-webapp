--- conflicted
+++ resolved
@@ -312,12 +312,8 @@
     groupsWithAllowReference: Map<string, Group> | null;
     channelMemberCountsByGroup: ChannelMemberCountsByGroup;
     useGroupMentions: boolean;
-<<<<<<< HEAD
-};
-=======
     markdownPreviewFeatureIsEnabled: boolean;
 }
->>>>>>> 71889224
 
 type State = {
     message: string;
