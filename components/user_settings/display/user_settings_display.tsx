// Copyright (c) 2015-present Mattermost, Inc. All Rights Reserved.
// See LICENSE.txt for license information.
/* eslint-disable react/no-string-refs */

import deepEqual from 'fast-deep-equal';
import React from 'react';

import {FormattedMessage} from 'react-intl';

import {Timezone} from 'timezones.json';

import {ActionResult} from 'mattermost-redux/types/actions';
import {PreferenceType} from 'mattermost-redux/types/preferences';
import {UserProfile, UserTimezone} from 'mattermost-redux/types/users';

import {trackEvent} from 'actions/telemetry_actions';

import Constants from 'utils/constants';
import {getBrowserTimezone} from 'utils/timezone.jsx';

import * as I18n from 'i18n/i18n.jsx';
import {t} from 'utils/i18n';

import FormattedMarkdownMessage from 'components/formatted_markdown_message.jsx';
import SettingItemMax from 'components/setting_item_max.jsx';
import SettingItemMin from 'components/setting_item_min';
import ThemeSetting from 'components/user_settings/display/user_settings_theme';
import BackIcon from 'components/widgets/icons/fa_back_icon';

import ManageTimezones from './manage_timezones';
import ManageLanguages from './manage_languages';

const Preferences = Constants.Preferences;

function getDisplayStateFromProps(props: Props) {
    return {
        militaryTime: props.militaryTime,
        teammateNameDisplay: props.teammateNameDisplay,
        availabilityStatusOnPosts: props.availabilityStatusOnPosts,
        channelDisplayMode: props.channelDisplayMode,
        messageDisplay: props.messageDisplay,
        collapseDisplay: props.collapseDisplay,
        collapsedReplyThreads: props.collapsedReplyThreads,
        linkPreviewDisplay: props.linkPreviewDisplay,
<<<<<<< HEAD
        lastActiveDisplay: props.lastActiveDisplay.toString(),
=======
        oneClickReactionsOnPosts: props.oneClickReactionsOnPosts,
>>>>>>> d9215d69
    };
}

type Option = {
    value: string;
    radionButtonText: {
        id: string;
        message: string;
        moreId?: string;
        moreMessage?: string;
    };
}

type SectionProps ={
    section: string;
    display: string;
    defaultDisplay: string;
    value: string;
    title: {
        id: string;
        message: string;
    };
    firstOption: Option;
    secondOption: Option;
    thirdOption?: Option;
    description: {
        id: string;
        message: string;
    };
    disabled?: boolean;
    onSubmit?: () => void;
}

type Props = {
    user: UserProfile;
    updateSection: (section: string) => void;
    activeSection?: string;
    closeModal?: () => void;
    collapseModal?: () => void;
    setRequireConfirm?: () => void;
    setEnforceFocus?: () => void;
    timezones: Timezone[];
    userTimezone: UserTimezone;
    allowCustomThemes: boolean;
    enableLinkPreviews: boolean;
    defaultClientLocale: string;
    enableThemeSelection: boolean;
    configTeammateNameDisplay: string;
    currentUserTimezone: string;
    enableTimezone: boolean;
    shouldAutoUpdateTimezone: boolean;
    lockTeammateNameDisplay: boolean;
    militaryTime: string;
    teammateNameDisplay: string;
    availabilityStatusOnPosts: string;
    channelDisplayMode: string;
    messageDisplay: string;
    collapseDisplay: string;
    collapsedReplyThreads: string;
    collapsedReplyThreadsAllowUserPreference: boolean;
    linkPreviewDisplay: string;
    oneClickReactionsOnPosts: string;
    emojiPickerEnabled: boolean;
    timezoneLabel: string;
    lastActiveDisplay: boolean;
    actions: {
        savePreferences: (userId: string, preferences: PreferenceType[]) => void;
        autoUpdateTimezone: (deviceTimezone: string) => void;
        updateMe: (user: UserProfile) => Promise<ActionResult>;
    };
}

type State = {
    [key: string]: any;
    isSaving: boolean;
    militaryTime: string;
    teammateNameDisplay: string;
    availabilityStatusOnPosts: string;
    channelDisplayMode: string;
    messageDisplay: string;
    collapseDisplay: string;
    collapsedReplyThreads: string;
    linkPreviewDisplay: string;
<<<<<<< HEAD
    lastActiveDisplay: string;
=======
    oneClickReactionsOnPosts: string;
>>>>>>> d9215d69
    handleSubmit?: () => void;
    serverError?: string;
}

export default class UserSettingsDisplay extends React.PureComponent<Props, State> {
    public prevSections: {
        theme: string;

        clock: string;
        linkpreview: string;
        message_display: string;
        channel_display_mode: string;
        languages: string;
    };

    constructor(props: Props) {
        super(props);

        this.state = {
            ...getDisplayStateFromProps(props),
            isSaving: false,
        };

        this.prevSections = {
            theme: 'dummySectionName', // dummy value that should never match any section name
            clock: 'theme',
            linkpreview: 'clock',
            message_display: 'linkpreview',
            channel_display_mode: 'message_display',
            languages: 'channel_display_mode',
        };
    }

    componentDidMount() {
        const {actions, enableTimezone, shouldAutoUpdateTimezone} = this.props;

        if (enableTimezone && shouldAutoUpdateTimezone) {
            actions.autoUpdateTimezone(getBrowserTimezone());
        }
    }

    componentDidUpdate(prevProps: Props) {
        if (this.props.teammateNameDisplay !== prevProps.teammateNameDisplay) {
            this.updateState();
        }
    }

    trackChangeIfNecessary(preference: PreferenceType, oldValue: any): void {
        const props = {
            field: 'display.' + preference.name,
            value: preference.value,
        };

        if (preference.value !== oldValue) {
            trackEvent('settings', 'user_settings_update', props);
        }
    }

    submitLastActive = () => {
        const {user, actions} = this.props;
        const {lastActiveDisplay} = this.state;

        const updatedUser = {
            ...user,
            show_last_active: lastActiveDisplay === 'true',
        };

        actions.updateMe(updatedUser).
            then((res) => {
                if ('data' in res) {
                    this.props.updateSection('');
                } else if ('error' in res) {
                    const {error} = res;
                    let serverError;
                    if (error instanceof Error) {
                        serverError = error.message;
                    } else {
                        serverError = error as string;
                    }
                    this.setState({serverError, isSaving: false});
                }
            });
    };

    handleSubmit = async () => {
        const userId = this.props.user.id;

        const timePreference = {
            user_id: userId,
            category: Preferences.CATEGORY_DISPLAY_SETTINGS,
            name: Preferences.USE_MILITARY_TIME,
            value: this.state.militaryTime,
        };
        const availabilityStatusOnPostsPreference = {
            user_id: userId,
            category: Preferences.CATEGORY_DISPLAY_SETTINGS,
            name: Preferences.AVAILABILITY_STATUS_ON_POSTS,
            value: this.state.availabilityStatusOnPosts,
        };
        const teammateNameDisplayPreference = {
            user_id: userId,
            category: Preferences.CATEGORY_DISPLAY_SETTINGS,
            name: Preferences.NAME_NAME_FORMAT,
            value: this.state.teammateNameDisplay,
        };
        const channelDisplayModePreference = {
            user_id: userId,
            category: Preferences.CATEGORY_DISPLAY_SETTINGS,
            name: Preferences.CHANNEL_DISPLAY_MODE,
            value: this.state.channelDisplayMode,
        };
        const messageDisplayPreference = {
            user_id: userId,
            category: Preferences.CATEGORY_DISPLAY_SETTINGS,
            name: Preferences.MESSAGE_DISPLAY,
            value: this.state.messageDisplay,
        };
        const collapseDisplayPreference = {
            user_id: userId,
            category: Preferences.CATEGORY_DISPLAY_SETTINGS,
            name: Preferences.COLLAPSE_DISPLAY,
            value: this.state.collapseDisplay,
        };
        const collapsedReplyThreadsPreference = {
            user_id: userId,
            category: Preferences.CATEGORY_DISPLAY_SETTINGS,
            name: Preferences.COLLAPSED_REPLY_THREADS,
            value: this.state.collapsedReplyThreads,
        };
        const linkPreviewDisplayPreference = {
            user_id: userId,
            category: Preferences.CATEGORY_DISPLAY_SETTINGS,
            name: Preferences.LINK_PREVIEW_DISPLAY,
            value: this.state.linkPreviewDisplay,
        };
        const oneClickReactionsOnPostsPreference = {
            user_id: userId,
            category: Preferences.CATEGORY_DISPLAY_SETTINGS,
            name: Preferences.ONE_CLICK_REACTIONS_ENABLED,
            value: this.state.oneClickReactionsOnPosts,
        };

        this.setState({isSaving: true});

        const preferences = [
            timePreference,
            channelDisplayModePreference,
            messageDisplayPreference,
            collapsedReplyThreadsPreference,
            collapseDisplayPreference,
            linkPreviewDisplayPreference,
            teammateNameDisplayPreference,
            availabilityStatusOnPostsPreference,
            oneClickReactionsOnPostsPreference,
        ];

        this.trackChangeIfNecessary(collapsedReplyThreadsPreference, this.props.collapsedReplyThreads);

        await this.props.actions.savePreferences(userId, preferences);

        this.updateSection('');
    }

    handleClockRadio = (militaryTime: string) => {
        this.setState({militaryTime});
    }

    handleTeammateNameDisplayRadio = (teammateNameDisplay: string) => {
        this.setState({teammateNameDisplay});
    }

    handleAvailabilityStatusRadio = (availabilityStatusOnPosts: string) => {
        this.setState({availabilityStatusOnPosts});
    }

    handleChannelDisplayModeRadio(channelDisplayMode: string) {
        this.setState({channelDisplayMode});
    }

    handlemessageDisplayRadio(messageDisplay: string) {
        this.setState({messageDisplay});
    }

    handleCollapseRadio(collapseDisplay: string) {
        this.setState({collapseDisplay});
    }

    handleCollapseReplyThreadsRadio(collapsedReplyThreads: string) {
        this.setState({collapsedReplyThreads});
    }

    handleLastActiveRadio(lastActiveDisplay: string) {
        this.setState({lastActiveDisplay});
    }

    handleLinkPreviewRadio(linkPreviewDisplay: string) {
        this.setState({linkPreviewDisplay});
    }

    handleOneClickReactionsRadio = (oneClickReactionsOnPosts: string) => {
        this.setState({oneClickReactionsOnPosts});
    }

    handleOnChange(display: {[key: string]: any}) {
        this.setState({...display});
    }

    updateSection = (section: string) => {
        this.updateState();
        this.props.updateSection(section);
    }

    updateState = () => {
        const newState = getDisplayStateFromProps(this.props);
        if (!deepEqual(newState, this.state)) {
            this.setState(newState);
        }

        this.setState({isSaving: false});
    }

    createSection(props: SectionProps) {
        const {
            section,
            display,
            value,
            title,
            firstOption,
            secondOption,
            thirdOption,
            description,
            disabled,
            onSubmit,
        } = props;
        let extraInfo = null;
        let submit: (() => Promise<void>) | (() => void) | null = onSubmit || this.handleSubmit;

        const firstMessage = (
            <FormattedMessage
                id={firstOption.radionButtonText.id}
                defaultMessage={firstOption.radionButtonText.message}
            />
        );

        let moreColon;
        let firstMessageMore;
        if (firstOption.radionButtonText.moreId) {
            moreColon = ': ';
            firstMessageMore = (
                <span className='font-weight--normal'>
                    <FormattedMessage
                        id={firstOption.radionButtonText.moreId}
                        defaultMessage={firstOption.radionButtonText.moreMessage}
                    />
                </span>
            );
        }

        const secondMessage = (
            <FormattedMessage
                id={secondOption.radionButtonText.id}
                defaultMessage={secondOption.radionButtonText.message}
            />
        );

        let secondMessageMore;
        if (secondOption.radionButtonText.moreId) {
            secondMessageMore = (
                <span className='font-weight--normal'>
                    <FormattedMessage
                        id={secondOption.radionButtonText.moreId}
                        defaultMessage={secondOption.radionButtonText.moreMessage}
                    />
                </span>
            );
        }

        let thirdMessage;
        if (thirdOption) {
            thirdMessage = (
                <FormattedMessage
                    id={thirdOption.radionButtonText.id}
                    defaultMessage={thirdOption.radionButtonText.message}
                />
            );
        }

        const messageTitle = (
            <FormattedMessage
                id={title.id}
                defaultMessage={title.message}
            />
        );

        const messageDesc = (
            <FormattedMarkdownMessage
                id={description.id}
                defaultMessage={description.message}
            />
        );

        if (this.props.activeSection === section) {
            const format = [false, false, false];
            if (value === firstOption.value) {
                format[0] = true;
            } else if (value === secondOption.value) {
                format[1] = true;
            } else {
                format[2] = true;
            }

            const name = section + 'Format';
            const key = section + 'UserDisplay';

            const firstDisplay = {
                [display]: firstOption.value,
            };

            const secondDisplay = {
                [display]: secondOption.value,
            };

            let thirdSection;
            if (thirdOption && thirdMessage) {
                const thirdDisplay = {
                    [display]: thirdOption.value,
                };

                thirdSection = (
                    <div className='radio'>
                        <label>
                            <input
                                id={name + 'C'}
                                type='radio'
                                name={name}
                                checked={format[2]}
                                onChange={() => this.handleOnChange(thirdDisplay)}
                            />
                            {thirdMessage}
                        </label>
                        <br/>
                    </div>
                );
            }

            let inputs = [
                <fieldset key={key}>
                    <legend className='form-legend hidden-label'>
                        {messageTitle}
                    </legend>
                    <div className='radio'>
                        <label>
                            <input
                                id={name + 'A'}
                                type='radio'
                                name={name}
                                checked={format[0]}
                                onChange={() => this.handleOnChange(firstDisplay)}
                            />
                            {firstMessage}
                            {moreColon}
                            {firstMessageMore}
                        </label>
                        <br/>
                    </div>
                    <div className='radio'>
                        <label>
                            <input
                                id={name + 'B'}
                                type='radio'
                                name={name}
                                checked={format[1]}
                                onChange={() => this.handleOnChange(secondDisplay)}
                            />
                            {secondMessage}
                            {moreColon}
                            {secondMessageMore}
                        </label>
                        <br/>
                    </div>
                    {thirdSection}
                    <div>
                        <br/>
                        {messageDesc}
                    </div>
                </fieldset>,
            ];

            if (display === 'teammateNameDisplay' && disabled) {
                extraInfo = (
                    <span>
                        <FormattedMessage
                            id='user.settings.display.teammateNameDisplay'
                            defaultMessage='This field is handled through your System Administrator. If you want to change it, you need to do so through your System Administrator.'
                        />
                    </span>
                );
                submit = null;
                inputs = [];
            }
            return (
                <div>
                    <SettingItemMax
                        title={messageTitle}
                        inputs={inputs}
                        submit={submit}
                        saving={this.state.isSaving}
                        server_error={this.state.serverError}
                        updateSection={this.updateSection}
                        extraInfo={extraInfo}
                    />
                    <div className='divider-dark'/>
                </div>
            );
        }

        let describe;
        if (value === firstOption.value) {
            describe = firstMessage;
        } else if (value === secondOption.value) {
            describe = secondMessage;
        } else {
            describe = thirdMessage;
        }

        return (
            <div>
                <SettingItemMin
                    title={messageTitle}
                    describe={describe}
                    section={section}
                    updateSection={this.updateSection}
                />
                <div className='divider-dark'/>
            </div>
        );
    }

    render() {
        const collapseSection = this.createSection({
            section: 'collapse',
            display: 'collapseDisplay',
            value: this.state.collapseDisplay,
            defaultDisplay: 'false',
            title: {
                id: t('user.settings.display.collapseDisplay'),
                message: 'Default Appearance of Image Previews',
            },
            firstOption: {
                value: 'false',
                radionButtonText: {
                    id: t('user.settings.display.collapseOn'),
                    message: 'On',
                },
            },
            secondOption: {
                value: 'true',
                radionButtonText: {
                    id: t('user.settings.display.collapseOff'),
                    message: 'Off',
                },
            },
            description: {
                id: t('user.settings.display.collapseDesc'),
                message: 'Set whether previews of image links and image attachment thumbnails show as expanded or collapsed by default. This setting can also be controlled using the slash commands /expand and /collapse.',
            },
        });

        let linkPreviewSection = null;

        if (this.props.enableLinkPreviews) {
            linkPreviewSection = this.createSection({
                section: 'linkpreview',
                display: 'linkPreviewDisplay',
                value: this.state.linkPreviewDisplay,
                defaultDisplay: 'true',
                title: {
                    id: t('user.settings.display.linkPreviewDisplay'),
                    message: 'Website Link Previews',
                },
                firstOption: {
                    value: 'true',
                    radionButtonText: {
                        id: t('user.settings.display.linkPreviewOn'),
                        message: 'On',
                    },
                },
                secondOption: {
                    value: 'false',
                    radionButtonText: {
                        id: t('user.settings.display.linkPreviewOff'),
                        message: 'Off',
                    },
                },
                description: {
                    id: t('user.settings.display.linkPreviewDesc'),
                    message: 'When available, the first web link in a message will show a preview of the website content below the message.',
                },
            });
            this.prevSections.message_display = 'linkpreview';
        } else {
            this.prevSections.message_display = this.prevSections.linkpreview;
        }

        const lastActiveSection = this.createSection({
            section: 'lastactive',
            display: 'lastActiveDisplay',
            value: this.state.lastActiveDisplay.toString(),
            defaultDisplay: 'true',
            title: {
                id: t('user.settings.display.lastActiveDisplay'),
                message: 'Share last active time',
            },
            firstOption: {
                value: 'true',
                radionButtonText: {
                    id: t('user.settings.display.lastActiveOn'),
                    message: 'On',
                },
            },
            secondOption: {
                value: 'false',
                radionButtonText: {
                    id: t('user.settings.display.lastActiveOff'),
                    message: 'Off',
                },
            },
            description: {
                id: t('user.settings.display.lastActiveDesc'),
                message: 'When enabled, other users will see when you were last active.',
            },
            onSubmit: this.submitLastActive,
        });

        const clockSection = this.createSection({
            section: 'clock',
            display: 'militaryTime',
            value: this.state.militaryTime,
            defaultDisplay: 'false',
            title: {
                id: t('user.settings.display.clockDisplay'),
                message: 'Clock Display',
            },
            firstOption: {
                value: 'false',
                radionButtonText: {
                    id: t('user.settings.display.normalClock'),
                    message: '12-hour clock (example: 4:00 PM)',
                },
            },
            secondOption: {
                value: 'true',
                radionButtonText: {
                    id: t('user.settings.display.militaryClock'),
                    message: '24-hour clock (example: 16:00)',
                },
            },
            description: {
                id: t('user.settings.display.preferTime'),
                message: 'Select how you prefer time displayed.',
            },
        });

        const teammateNameDisplaySection = this.createSection({
            section: Preferences.NAME_NAME_FORMAT,
            display: 'teammateNameDisplay',
            value: this.props.lockTeammateNameDisplay ? this.props.configTeammateNameDisplay : this.state.teammateNameDisplay,
            defaultDisplay: this.props.configTeammateNameDisplay,
            title: {
                id: t('user.settings.display.teammateNameDisplayTitle'),
                message: 'Teammate Name Display',
            },
            firstOption: {
                value: Constants.TEAMMATE_NAME_DISPLAY.SHOW_USERNAME,
                radionButtonText: {
                    id: t('user.settings.display.teammateNameDisplayUsername'),
                    message: 'Show username',
                },
            },
            secondOption: {
                value: Constants.TEAMMATE_NAME_DISPLAY.SHOW_NICKNAME_FULLNAME,
                radionButtonText: {
                    id: t('user.settings.display.teammateNameDisplayNicknameFullname'),
                    message: 'Show nickname if one exists, otherwise show first and last name',
                },
            },
            thirdOption: {
                value: Constants.TEAMMATE_NAME_DISPLAY.SHOW_FULLNAME,
                radionButtonText: {
                    id: t('user.settings.display.teammateNameDisplayFullname'),
                    message: 'Show first and last name',
                },
            },
            description: {
                id: t('user.settings.display.teammateNameDisplayDescription'),
                message: 'Set how to display other user\'s names in posts and the Direct Messages list.',
            },
            disabled: this.props.lockTeammateNameDisplay,
        });

        const availabilityStatusOnPostsSection = this.createSection({
            section: 'availabilityStatus',
            display: 'availabilityStatusOnPosts',
            value: this.state.availabilityStatusOnPosts,
            defaultDisplay: 'true',
            title: {
                id: t('user.settings.display.availabilityStatusOnPostsTitle'),
                message: 'Show user availability on posts',
            },
            firstOption: {
                value: 'true',
                radionButtonText: {
                    id: t('user.settings.sidebar.on'),
                    message: 'On',
                },
            },
            secondOption: {
                value: 'false',
                radionButtonText: {
                    id: t('user.settings.sidebar.off'),
                    message: 'Off',
                },
            },
            description: {
                id: t('user.settings.display.availabilityStatusOnPostsDescription'),
                message: 'When enabled, online availability is displayed on profile images in the message list.',
            },
        });

        let timezoneSelection;
        if (this.props.enableTimezone && !this.props.shouldAutoUpdateTimezone) {
            const userTimezone = this.props.userTimezone;
            if (this.props.activeSection === 'timezone') {
                timezoneSelection = (
                    <div>
                        <ManageTimezones
                            user={this.props.user}
                            useAutomaticTimezone={Boolean(userTimezone.useAutomaticTimezone)}
                            automaticTimezone={userTimezone.automaticTimezone}
                            manualTimezone={userTimezone.manualTimezone}
                            updateSection={this.updateSection}
                        />
                        <div className='divider-dark'/>
                    </div>
                );
            } else {
                timezoneSelection = (
                    <div>
                        <SettingItemMin
                            title={
                                <FormattedMessage
                                    id='user.settings.display.timezone'
                                    defaultMessage='Timezone'
                                />
                            }
                            describe={this.props.timezoneLabel}
                            section={'timezone'}
                            updateSection={this.updateSection}
                        />
                        <div className='divider-dark'/>
                    </div>
                );
            }
        }

        const messageDisplaySection = this.createSection({
            section: Preferences.MESSAGE_DISPLAY,
            display: 'messageDisplay',
            value: this.state.messageDisplay,
            defaultDisplay: Preferences.MESSAGE_DISPLAY_CLEAN,
            title: {
                id: t('user.settings.display.messageDisplayTitle'),
                message: 'Message Display',
            },
            firstOption: {
                value: Preferences.MESSAGE_DISPLAY_CLEAN,
                radionButtonText: {
                    id: t('user.settings.display.messageDisplayClean'),
                    message: 'Standard',
                    moreId: t('user.settings.display.messageDisplayCleanDes'),
                    moreMessage: 'Easy to scan and read.',
                },
            },
            secondOption: {
                value: Preferences.MESSAGE_DISPLAY_COMPACT,
                radionButtonText: {
                    id: t('user.settings.display.messageDisplayCompact'),
                    message: 'Compact',
                    moreId: t('user.settings.display.messageDisplayCompactDes'),
                    moreMessage: 'Fit as many messages on the screen as we can.',
                },
            },
            description: {
                id: t('user.settings.display.messageDisplayDescription'),
                message: 'Select how messages in a channel should be displayed.',
            },
        });

        let collapsedReplyThreads;

        if (this.props.collapsedReplyThreadsAllowUserPreference) {
            collapsedReplyThreads = this.createSection({
                section: Preferences.COLLAPSED_REPLY_THREADS,
                display: 'collapsedReplyThreads',
                value: this.state.collapsedReplyThreads,
                defaultDisplay: Preferences.COLLAPSED_REPLY_THREADS_FALLBACK_DEFAULT,
                title: {
                    id: t('user.settings.display.collapsedReplyThreadsTitle'),
                    message: 'Collapsed Reply Threads (Beta)',
                },
                firstOption: {
                    value: Preferences.COLLAPSED_REPLY_THREADS_ON,
                    radionButtonText: {
                        id: t('user.settings.display.collapsedReplyThreadsOn'),
                        message: 'On',
                    },
                },
                secondOption: {
                    value: Preferences.COLLAPSED_REPLY_THREADS_OFF,
                    radionButtonText: {
                        id: t('user.settings.display.collapsedReplyThreadsOff'),
                        message: 'Off',
                    },
                },
                description: {
                    id: t('user.settings.display.collapsedReplyThreadsDescription'),
                    message: 'When enabled, reply messages are not shown in the channel and you\'ll be notified about threads you\'re following in the "Threads" view.\nPlease review our [documentation for known issues](!https://docs.mattermost.com/help/messaging/organizing-conversations.html) and help provide feedback in our [community channel](!https://community-daily.mattermost.com/core/channels/folded-reply-threads).',
                },
            });
        }

        const channelDisplayModeSection = this.createSection({
            section: Preferences.CHANNEL_DISPLAY_MODE,
            display: 'channelDisplayMode',
            value: this.state.channelDisplayMode,
            defaultDisplay: Preferences.CHANNEL_DISPLAY_MODE_FULL_SCREEN,
            title: {
                id: t('user.settings.display.channelDisplayTitle'),
                message: 'Channel Display',
            },
            firstOption: {
                value: Preferences.CHANNEL_DISPLAY_MODE_FULL_SCREEN,
                radionButtonText: {
                    id: t('user.settings.display.fullScreen'),
                    message: 'Full width',
                },
            },
            secondOption: {
                value: Preferences.CHANNEL_DISPLAY_MODE_CENTERED,
                radionButtonText: {
                    id: t('user.settings.display.fixedWidthCentered'),
                    message: 'Fixed width, centered',
                },
            },
            description: {
                id: t('user.settings.display.channeldisplaymode'),
                message: 'Select the width of the center channel.',
            },
        });

        let languagesSection;
        let userLocale = this.props.user.locale;
        if (this.props.activeSection === 'languages') {
            if (!I18n.isLanguageAvailable(userLocale)) {
                userLocale = this.props.defaultClientLocale;
            }
            languagesSection = (
                <div>
                    <ManageLanguages
                        user={this.props.user}
                        locale={userLocale}
                        updateSection={this.updateSection}
                    />
                    <div className='divider-dark'/>
                </div>
            );
        } else {
            let locale;
            if (I18n.isLanguageAvailable(userLocale)) {
                locale = I18n.getLanguageInfo(userLocale).name;
            } else {
                locale = I18n.getLanguageInfo(this.props.defaultClientLocale).name;
            }

            languagesSection = (
                <div>
                    <SettingItemMin
                        title={
                            <FormattedMessage
                                id='user.settings.display.language'
                                defaultMessage='Language'
                            />
                        }
                        describe={locale}
                        section={'languages'}
                        updateSection={this.updateSection}
                    />
                    <div className='divider-dark'/>
                </div>
            );
        }

        if (Object.keys(I18n.getLanguages()).length === 1) {
            languagesSection = null;
        }

        let themeSection;
        if (this.props.enableThemeSelection) {
            themeSection = (
                <div>
                    <ThemeSetting
                        selected={this.props.activeSection === 'theme'}
                        updateSection={this.updateSection}
                        setRequireConfirm={this.props.setRequireConfirm}
                        setEnforceFocus={this.props.setEnforceFocus}
                        allowCustomThemes={this.props.allowCustomThemes}
                    />
                    <div className='divider-dark'/>
                </div>
            );
        }

        let oneClickReactionsOnPostsSection;
        if (this.props.emojiPickerEnabled) {
            oneClickReactionsOnPostsSection = this.createSection({
                section: Preferences.ONE_CLICK_REACTIONS_ENABLED,
                display: 'oneClickReactionsOnPosts',
                value: this.state.oneClickReactionsOnPosts,
                defaultDisplay: 'true',
                title: {
                    id: t('user.settings.display.oneClickReactionsOnPostsTitle'),
                    message: 'One-click reactions on messages',
                },
                firstOption: {
                    value: 'true',
                    radionButtonText: {
                        id: t('user.settings.sidebar.on'),
                        message: 'On',
                    },
                },
                secondOption: {
                    value: 'false',
                    radionButtonText: {
                        id: t('user.settings.sidebar.off'),
                        message: 'Off',
                    },
                },
                description: {
                    id: t('user.settings.display.oneClickReactionsOnPostsDescription'),
                    message: 'When enabled, you can react in one-click with recently used reactions when hovering over a message.',
                },
            });
        }

        return (
            <div id='displaySettings'>
                <div className='modal-header'>
                    <button
                        id='closeButton'
                        type='button'
                        className='close'
                        data-dismiss='modal'
                        aria-label='Close'
                        onClick={this.props.closeModal}
                    >
                        <span aria-hidden='true'>{'×'}</span>
                    </button>
                    <h4
                        className='modal-title'
                        ref='title'
                    >
                        <div className='modal-back'>
                            <span onClick={this.props.collapseModal}>
                                <BackIcon/>
                            </span>
                        </div>
                        <FormattedMessage
                            id='user.settings.display.title'
                            defaultMessage='Display Settings'
                        />
                    </h4>
                </div>
                <div className='user-settings'>
                    <h3
                        id='displaySettingsTitle'
                        className='tab-header'
                    >
                        <FormattedMessage
                            id='user.settings.display.title'
                            defaultMessage='Display Settings'
                        />
                    </h3>
                    <div className='divider-dark first'/>
                    {themeSection}
                    {clockSection}
                    {teammateNameDisplaySection}
                    {availabilityStatusOnPostsSection}
                    {timezoneSelection}
                    {linkPreviewSection}
                    {collapseSection}
                    {messageDisplaySection}
                    {collapsedReplyThreads}
                    {channelDisplayModeSection}
                    {oneClickReactionsOnPostsSection}
                    {languagesSection}
                    {lastActiveSection}
                </div>
            </div>
        );
    }
}
/* eslint-enable react/no-string-refs */<|MERGE_RESOLUTION|>--- conflicted
+++ resolved
@@ -42,11 +42,8 @@
         collapseDisplay: props.collapseDisplay,
         collapsedReplyThreads: props.collapsedReplyThreads,
         linkPreviewDisplay: props.linkPreviewDisplay,
-<<<<<<< HEAD
         lastActiveDisplay: props.lastActiveDisplay.toString(),
-=======
         oneClickReactionsOnPosts: props.oneClickReactionsOnPosts,
->>>>>>> d9215d69
     };
 }
 
@@ -130,11 +127,8 @@
     collapseDisplay: string;
     collapsedReplyThreads: string;
     linkPreviewDisplay: string;
-<<<<<<< HEAD
     lastActiveDisplay: string;
-=======
     oneClickReactionsOnPosts: string;
->>>>>>> d9215d69
     handleSubmit?: () => void;
     serverError?: string;
 }
