// Copyright (c) 2015-present Mattermost, Inc. All Rights Reserved.
// See LICENSE.txt for license information.

import PropTypes from 'prop-types';
import React, {Component} from 'react';
import {FormattedMessage} from 'react-intl';
import {OverlayTrigger, Tooltip} from 'react-bootstrap';

import Permissions from 'mattermost-redux/constants/permissions';

import {showGetPostLinkModal} from 'actions/global_actions.jsx';
import {Locations, ModalIdentifiers, UNSET_POST_EDIT_TIME_LIMIT} from 'utils/constants.jsx';
import DeletePostModal from 'components/delete_post_modal';
import DelayedAction from 'utils/delayed_action.jsx';
import * as PostUtils from 'utils/post_utils.jsx';
import * as Utils from 'utils/utils.jsx';
import ChannelPermissionGate from 'components/permissions_gates/channel_permission_gate';

import Pluggable from 'plugins/pluggable';

import Menu from 'components/widgets/menu/menu.jsx';
import MenuWrapper from 'components/widgets/menu/menu_wrapper.jsx';
<<<<<<< HEAD
import MenuItemAction from 'components/widgets/menu/menu_items/menu_item_action.jsx';
import MenuGroup from 'components/widgets/menu/menu_group';
=======
>>>>>>> f125d4e4

const MENU_BOTTOM_MARGIN = 80;

export default class DotMenu extends Component {
    static propTypes = {
        post: PropTypes.object.isRequired,
        teamId: PropTypes.string,
        location: PropTypes.oneOf([Locations.CENTER, Locations.RHS_ROOT, Locations.RHS_COMMENT, Locations.SEARCH]).isRequired,
        commentCount: PropTypes.number,
        isFlagged: PropTypes.bool,
        handleCommentClick: PropTypes.func,
        handleDropdownOpened: PropTypes.func,
        handleAddReactionClick: PropTypes.func,
        isReadOnly: PropTypes.bool,
        pluginMenuItems: PropTypes.arrayOf(PropTypes.object),
        isLicensed: PropTypes.bool.isRequired,
        postEditTimeLimit: PropTypes.string.isRequired,
        enableEmojiPicker: PropTypes.bool.isRequired,
        actions: PropTypes.shape({

            /**
             * Function flag the post
             */
            flagPost: PropTypes.func.isRequired,

            /**
             * Function to unflag the post
             */
            unflagPost: PropTypes.func.isRequired,

            /**
             * Function to set the editing post
             */
            setEditingPost: PropTypes.func.isRequired,

            /**
             * Function to pin the post
             */
            pinPost: PropTypes.func.isRequired,

            /**
             * Function to unpin the post
             */
            unpinPost: PropTypes.func.isRequired,

            /**
             * Function to open a modal
             */
            openModal: PropTypes.func.isRequired,

            /*
             * Function to set the unread mark at given post
             */
            markPostAsUnread: PropTypes.func.isRequired,
        }).isRequired,
    }

    static defaultProps = {
        post: {},
        commentCount: 0,
        isFlagged: false,
        isReadOnly: false,
        pluginMenuItems: [],
        location: Locations.CENTER,
        enableEmojiPicker: false,
    }

    constructor(props) {
        super(props);

        this.editDisableAction = new DelayedAction(this.handleEditDisable);

        this.state = {
            openUp: false,
        };

        this.buttonRef = React.createRef();
    }

    disableCanEditPostByTime() {
        const {post, isLicensed, postEditTimeLimit} = this.props;
        const canEdit = PostUtils.canEditPost(post);

        if (canEdit && isLicensed) {
            if (String(postEditTimeLimit) !== String(UNSET_POST_EDIT_TIME_LIMIT)) {
                const milliseconds = 1000;
                const timeLeft = (post.create_at + (postEditTimeLimit * milliseconds)) - Utils.getTimestamp();
                if (timeLeft > 0) {
                    this.editDisableAction.fireAfter(timeLeft + milliseconds);
                }
            }
        }
    }

    componentDidMount() {
        this.disableCanEditPostByTime();
    }

    static getDerivedStateFromProps(props) {
        return {
            canDelete: PostUtils.canDeletePost(props.post) && !props.isReadOnly,
            canEdit: PostUtils.canEditPost(props.post) && !props.isReadOnly,
        };
    }

    componentWillUnmount() {
        this.editDisableAction.cancel();
    }

    handleEditDisable = () => {
        this.setState({canEdit: false});
    }

    handleFlagMenuItemActivated = () => {
        if (this.props.isFlagged) {
            this.props.actions.unflagPost(this.props.post.id);
        } else {
            this.props.actions.flagPost(this.props.post.id);
        }
    }

    // listen to clicks/taps on add reaction menu item and pass to parent handler
    handleAddReactionMenuItemActivated = (e) => {
        e.preventDefault();

        // to be safe, make sure the handler function has been defined
        if (this.props.handleAddReactionClick) {
            this.props.handleAddReactionClick();
        }
    }

    handlePermalinkMenuItemActivated = (e) => {
        e.preventDefault();
        showGetPostLinkModal(this.props.post);
    }

    handlePinMenuItemActivated = () => {
        if (this.props.post.is_pinned) {
            this.props.actions.unpinPost(this.props.post.id);
        } else {
            this.props.actions.pinPost(this.props.post.id);
        }
    }

    handleUnreadMenuItemActivated = (e) => {
        e.preventDefault();
        this.props.actions.markPostAsUnread(this.props.post);
    }

    handleDeleteMenuItemActivated = (e) => {
        e.preventDefault();

        const deletePostModalData = {
            ModalId: ModalIdentifiers.DELETE_POST,
            dialogType: DeletePostModal,
            dialogProps: {
                post: this.props.post,
                commentCount: this.props.commentCount,
                isRHS: this.props.location === Locations.RHS_ROOT || this.props.location === Locations.RHS_COMMENT,
            },
        };

        this.props.actions.openModal(deletePostModalData);
    }

    handleEditMenuItemActivated = () => {
        this.props.actions.setEditingPost(
            this.props.post.id,
            this.props.commentCount,
            this.props.location === Locations.CENTER ? 'post_textbox' : 'reply_textbox',
            this.props.post.root_id ? Utils.localizeMessage('rhs_comment.comment', 'Comment') : Utils.localizeMessage('create_post.post', 'Post'),
            this.props.location === Locations.RHS_ROOT || this.props.location === Locations.RHS_COMMENT,
        );
    }

    tooltip = (
        <Tooltip
            id='dotmenu-icon-tooltip'
            className='hidden-xs'
        >
            <FormattedMessage
                id='post_info.dot_menu.tooltip.more_actions'
                defaultMessage='More Actions'
            />
        </Tooltip>
    )

    refCallback = (ref) => {
        if (ref) {
            const rect = ref.rect();
            const y = rect.y || rect.top;
            const height = rect.height;
            const windowHeight = window.innerHeight;
            if ((y + height) > (windowHeight - MENU_BOTTOM_MARGIN)) {
                this.setState({openUp: true});
            }
        }
    }

    render() {
        const isSystemMessage = PostUtils.isSystemMessage(this.props.post);
        const isMobile = Utils.isMobile();

        const pluginItems = this.props.pluginMenuItems.
            filter((item) => {
                return item.filter ? item.filter(this.props.post.id) : item;
            }).
            map((item) => {
                return (
                    <Menu.ItemAction
                        key={item.id + '_pluginmenuitem'}
                        text={item.text}
                        onClick={() => {
                            if (item.action) {
                                item.action(this.props.post.id);
                            }
                        }}
                    />
                );
            });

        if (!this.state.canDelete && !this.state.canEdit && pluginItems.length === 0 && isSystemMessage) {
            return null;
        }

        return (
            <MenuWrapper onToggle={this.props.handleDropdownOpened}>
                <OverlayTrigger
                    className='hidden-xs'
                    delayShow={500}
                    placement='top'
                    overlay={this.tooltip}
                    rootClose={true}
                >
                    <button
                        id={`${this.props.location}_button_${this.props.post.id}`}
                        aria-label={Utils.localizeMessage('post_info.dot_menu.tooltip.more_actions', 'More Actions').toLowerCase()}
                        className='post__dropdown color--link style--none'
                        type='button'
                        aria-expanded='false'
                    />
                </OverlayTrigger>
                <Menu
                    id={`${this.props.location}_dropdown_${this.props.post.id}`}
                    openLeft={true}
                    openUp={this.state.openUp}
                    ref={this.refCallback}
                    ariaLabel={Utils.localizeMessage('post_info.menuAriaLabel', 'Post extra options')}
                >
<<<<<<< HEAD
                    <MenuGroup>
                        <MenuItemAction
                            show={!isSystemMessage && this.props.location === Locations.CENTER}
                            text={Utils.localizeMessage('post_info.reply', 'Reply')}
                            onClick={this.props.handleCommentClick}
                        />
                        <ChannelPermissionGate
                            channelId={this.props.post.channel_id}
                            teamId={this.props.teamId}
                            permissions={[Permissions.ADD_REACTION]}
                        >
                            <MenuItemAction
                                show={isMobile && !isSystemMessage && !this.props.isReadOnly && this.props.enableEmojiPicker}
                                text={Utils.localizeMessage('rhs_root.mobile.add_reaction', 'Add Reaction')}
                                onClick={this.handleAddReactionMenuItemActivated}
                            />
                        </ChannelPermissionGate>
                        <MenuItemAction
                            id={`unread_post_${this.props.post.id}`}
                            show={!isSystemMessage && this.props.location === Locations.CENTER}
                            text={Utils.localizeMessage('post_info.unread', 'Mark as Unread')}
                            onClick={this.handleUnreadMenuItemActivated}
                        />
                        <MenuItemAction
                            show={!isSystemMessage}
                            text={Utils.localizeMessage('post_info.permalink', 'Permalink')}
                            onClick={this.handlePermalinkMenuItemActivated}
                        />
                        <MenuItemAction
                            show={isMobile && !isSystemMessage && this.props.isFlagged}
                            text={Utils.localizeMessage('rhs_root.mobile.unflag', 'Unflag')}
                            onClick={this.handleFlagMenuItemActivated}
                        />
                        <MenuItemAction
                            show={isMobile && !isSystemMessage && !this.props.isFlagged}
                            text={Utils.localizeMessage('rhs_root.mobile.flag', 'Flag')}
                            onClick={this.handleFlagMenuItemActivated}
                        />
                        <MenuItemAction
                            id={`unpin_post_${this.props.post.id}`}
                            show={!isSystemMessage && !this.props.isReadOnly && this.props.post.is_pinned}
                            text={Utils.localizeMessage('post_info.unpin', 'Unpin')}
                            onClick={this.handlePinMenuItemActivated}
                        />
                        <MenuItemAction
                            id={`pin_post_${this.props.post.id}`}
                            show={!isSystemMessage && !this.props.isReadOnly && !this.props.post.is_pinned}
                            text={Utils.localizeMessage('post_info.pin', 'Pin')}
                            onClick={this.handlePinMenuItemActivated}
                        />
                    </MenuGroup>
                    <MenuGroup>
                        <MenuItemAction
                            id={`edit_post_${this.props.post.id}`}
                            show={this.state.canEdit}
                            text={Utils.localizeMessage('post_info.edit', 'Edit')}
                            onClick={this.handleEditMenuItemActivated}
                        />
                        <MenuItemAction
                            id={`delete_post_${this.props.post.id}`}
                            show={this.state.canDelete}
                            text={Utils.localizeMessage('post_info.del', 'Delete')}
                            onClick={this.handleDeleteMenuItemActivated}
                            isDangerous={true}
                        />
                    </MenuGroup>
=======
                    <ChannelPermissionGate
                        channelId={this.props.post.channel_id}
                        teamId={this.props.teamId}
                        permissions={[Permissions.ADD_REACTION]}
                    >
                        <Menu.ItemAction
                            show={isMobile && !isSystemMessage && !this.props.isReadOnly && this.props.enableEmojiPicker}
                            text={Utils.localizeMessage('rhs_root.mobile.add_reaction', 'Add Reaction')}
                            onClick={this.handleAddReactionMenuItemActivated}
                        />
                    </ChannelPermissionGate>
                    <Menu.ItemAction
                        show={isMobile && !isSystemMessage && this.props.isFlagged}
                        text={Utils.localizeMessage('rhs_root.mobile.unflag', 'Unflag')}
                        onClick={this.handleFlagMenuItemActivated}
                    />
                    <Menu.ItemAction
                        show={isMobile && !isSystemMessage && !this.props.isFlagged}
                        text={Utils.localizeMessage('rhs_root.mobile.flag', 'Flag')}
                        onClick={this.handleFlagMenuItemActivated}
                    />
                    <Menu.ItemAction
                        show={!isSystemMessage && this.props.location === Locations.CENTER}
                        text={Utils.localizeMessage('post_info.reply', 'Reply')}
                        onClick={this.props.handleCommentClick}
                    />
                    <Menu.ItemAction
                        show={!isSystemMessage}
                        text={Utils.localizeMessage('post_info.permalink', 'Permalink')}
                        onClick={this.handlePermalinkMenuItemActivated}
                    />
                    <Menu.ItemAction
                        id={`unpin_post_${this.props.post.id}`}
                        show={!isSystemMessage && !this.props.isReadOnly && this.props.post.is_pinned}
                        text={Utils.localizeMessage('post_info.unpin', 'Unpin')}
                        onClick={this.handlePinMenuItemActivated}
                    />
                    <Menu.ItemAction
                        id={`pin_post_${this.props.post.id}`}
                        show={!isSystemMessage && !this.props.isReadOnly && !this.props.post.is_pinned}
                        text={Utils.localizeMessage('post_info.pin', 'Pin')}
                        onClick={this.handlePinMenuItemActivated}
                    />
                    <Menu.ItemAction
                        id={`delete_post_${this.props.post.id}`}
                        show={this.state.canDelete}
                        text={Utils.localizeMessage('post_info.del', 'Delete')}
                        onClick={this.handleDeleteMenuItemActivated}
                    />
                    <Menu.ItemAction
                        id={`edit_post_${this.props.post.id}`}
                        show={this.state.canEdit}
                        text={Utils.localizeMessage('post_info.edit', 'Edit')}
                        onClick={this.handleEditMenuItemActivated}
                    />
>>>>>>> f125d4e4
                    {pluginItems.length > 0 &&
                    <li
                        id={`divider_post_${this.props.post.id}`}
                        className='MenuItem__divider'
                        role='menuitem'
                    />
                    }
                    {pluginItems}
                    <Pluggable
                        postId={this.props.post.id}
                        pluggableName='PostDropdownMenuItem'
                    />
                </Menu>
            </MenuWrapper>
        );
    }
}<|MERGE_RESOLUTION|>--- conflicted
+++ resolved
@@ -20,11 +20,6 @@
 
 import Menu from 'components/widgets/menu/menu.jsx';
 import MenuWrapper from 'components/widgets/menu/menu_wrapper.jsx';
-<<<<<<< HEAD
-import MenuItemAction from 'components/widgets/menu/menu_items/menu_item_action.jsx';
-import MenuGroup from 'components/widgets/menu/menu_group';
-=======
->>>>>>> f125d4e4
 
 const MENU_BOTTOM_MARGIN = 80;
 
@@ -274,9 +269,8 @@
                     ref={this.refCallback}
                     ariaLabel={Utils.localizeMessage('post_info.menuAriaLabel', 'Post extra options')}
                 >
-<<<<<<< HEAD
-                    <MenuGroup>
-                        <MenuItemAction
+                    <Menu.Group>
+                        <Menu.ItemAction
                             show={!isSystemMessage && this.props.location === Locations.CENTER}
                             text={Utils.localizeMessage('post_info.reply', 'Reply')}
                             onClick={this.props.handleCommentClick}
@@ -286,118 +280,61 @@
                             teamId={this.props.teamId}
                             permissions={[Permissions.ADD_REACTION]}
                         >
-                            <MenuItemAction
+                            <Menu.ItemAction
                                 show={isMobile && !isSystemMessage && !this.props.isReadOnly && this.props.enableEmojiPicker}
                                 text={Utils.localizeMessage('rhs_root.mobile.add_reaction', 'Add Reaction')}
                                 onClick={this.handleAddReactionMenuItemActivated}
                             />
                         </ChannelPermissionGate>
-                        <MenuItemAction
+                        <Menu.ItemAction
                             id={`unread_post_${this.props.post.id}`}
                             show={!isSystemMessage && this.props.location === Locations.CENTER}
                             text={Utils.localizeMessage('post_info.unread', 'Mark as Unread')}
                             onClick={this.handleUnreadMenuItemActivated}
                         />
-                        <MenuItemAction
+                        <Menu.ItemAction
                             show={!isSystemMessage}
                             text={Utils.localizeMessage('post_info.permalink', 'Permalink')}
                             onClick={this.handlePermalinkMenuItemActivated}
                         />
-                        <MenuItemAction
+                        <Menu.ItemAction
                             show={isMobile && !isSystemMessage && this.props.isFlagged}
                             text={Utils.localizeMessage('rhs_root.mobile.unflag', 'Unflag')}
                             onClick={this.handleFlagMenuItemActivated}
                         />
-                        <MenuItemAction
+                        <Menu.ItemAction
                             show={isMobile && !isSystemMessage && !this.props.isFlagged}
                             text={Utils.localizeMessage('rhs_root.mobile.flag', 'Flag')}
                             onClick={this.handleFlagMenuItemActivated}
                         />
-                        <MenuItemAction
+                        <Menu.ItemAction
                             id={`unpin_post_${this.props.post.id}`}
                             show={!isSystemMessage && !this.props.isReadOnly && this.props.post.is_pinned}
                             text={Utils.localizeMessage('post_info.unpin', 'Unpin')}
                             onClick={this.handlePinMenuItemActivated}
                         />
-                        <MenuItemAction
+                        <Menu.ItemAction
                             id={`pin_post_${this.props.post.id}`}
                             show={!isSystemMessage && !this.props.isReadOnly && !this.props.post.is_pinned}
                             text={Utils.localizeMessage('post_info.pin', 'Pin')}
                             onClick={this.handlePinMenuItemActivated}
                         />
-                    </MenuGroup>
-                    <MenuGroup>
-                        <MenuItemAction
+                    </Menu.Group>
+                    <Menu.Group>
+                        <Menu.ItemAction
                             id={`edit_post_${this.props.post.id}`}
                             show={this.state.canEdit}
                             text={Utils.localizeMessage('post_info.edit', 'Edit')}
                             onClick={this.handleEditMenuItemActivated}
                         />
-                        <MenuItemAction
+                        <Menu.ItemAction
                             id={`delete_post_${this.props.post.id}`}
                             show={this.state.canDelete}
                             text={Utils.localizeMessage('post_info.del', 'Delete')}
                             onClick={this.handleDeleteMenuItemActivated}
                             isDangerous={true}
                         />
-                    </MenuGroup>
-=======
-                    <ChannelPermissionGate
-                        channelId={this.props.post.channel_id}
-                        teamId={this.props.teamId}
-                        permissions={[Permissions.ADD_REACTION]}
-                    >
-                        <Menu.ItemAction
-                            show={isMobile && !isSystemMessage && !this.props.isReadOnly && this.props.enableEmojiPicker}
-                            text={Utils.localizeMessage('rhs_root.mobile.add_reaction', 'Add Reaction')}
-                            onClick={this.handleAddReactionMenuItemActivated}
-                        />
-                    </ChannelPermissionGate>
-                    <Menu.ItemAction
-                        show={isMobile && !isSystemMessage && this.props.isFlagged}
-                        text={Utils.localizeMessage('rhs_root.mobile.unflag', 'Unflag')}
-                        onClick={this.handleFlagMenuItemActivated}
-                    />
-                    <Menu.ItemAction
-                        show={isMobile && !isSystemMessage && !this.props.isFlagged}
-                        text={Utils.localizeMessage('rhs_root.mobile.flag', 'Flag')}
-                        onClick={this.handleFlagMenuItemActivated}
-                    />
-                    <Menu.ItemAction
-                        show={!isSystemMessage && this.props.location === Locations.CENTER}
-                        text={Utils.localizeMessage('post_info.reply', 'Reply')}
-                        onClick={this.props.handleCommentClick}
-                    />
-                    <Menu.ItemAction
-                        show={!isSystemMessage}
-                        text={Utils.localizeMessage('post_info.permalink', 'Permalink')}
-                        onClick={this.handlePermalinkMenuItemActivated}
-                    />
-                    <Menu.ItemAction
-                        id={`unpin_post_${this.props.post.id}`}
-                        show={!isSystemMessage && !this.props.isReadOnly && this.props.post.is_pinned}
-                        text={Utils.localizeMessage('post_info.unpin', 'Unpin')}
-                        onClick={this.handlePinMenuItemActivated}
-                    />
-                    <Menu.ItemAction
-                        id={`pin_post_${this.props.post.id}`}
-                        show={!isSystemMessage && !this.props.isReadOnly && !this.props.post.is_pinned}
-                        text={Utils.localizeMessage('post_info.pin', 'Pin')}
-                        onClick={this.handlePinMenuItemActivated}
-                    />
-                    <Menu.ItemAction
-                        id={`delete_post_${this.props.post.id}`}
-                        show={this.state.canDelete}
-                        text={Utils.localizeMessage('post_info.del', 'Delete')}
-                        onClick={this.handleDeleteMenuItemActivated}
-                    />
-                    <Menu.ItemAction
-                        id={`edit_post_${this.props.post.id}`}
-                        show={this.state.canEdit}
-                        text={Utils.localizeMessage('post_info.edit', 'Edit')}
-                        onClick={this.handleEditMenuItemActivated}
-                    />
->>>>>>> f125d4e4
+                    </Menu.Group>
                     {pluginItems.length > 0 &&
                     <li
                         id={`divider_post_${this.props.post.id}`}
