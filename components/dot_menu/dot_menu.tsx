// Copyright (c) 2015-present Mattermost, Inc. All Rights Reserved.
// See LICENSE.txt for license information.

import React from 'react';
import classNames from 'classnames';
import {FormattedMessage, injectIntl, IntlShape} from 'react-intl';

import Permissions from 'mattermost-redux/constants/permissions';
import {Post} from 'mattermost-redux/types/posts';
import {UserThread} from 'mattermost-redux/types/threads';

import {trackEvent} from 'actions/telemetry_actions';
import {Locations, ModalIdentifiers, Constants, EventTypes, TELEMETRY_CATEGORIES, TELEMETRY_LABELS} from 'utils/constants';
import DeletePostModal from 'components/delete_post_modal';
import OverlayTrigger from 'components/overlay_trigger';
import Tooltip from 'components/tooltip';
import DelayedAction from 'utils/delayed_action';
import * as PostUtils from 'utils/post_utils';
import * as Utils from 'utils/utils.jsx';
import ChannelPermissionGate from 'components/permissions_gates/channel_permission_gate';
import Menu from 'components/widgets/menu/menu';
import MenuWrapper from 'components/widgets/menu/menu_wrapper';
import DotsHorizontalIcon from 'components/widgets/icons/dots_horizontal';
import {ModalData} from 'types/actions';
import {PluginComponent} from 'types/store/plugins';

const MENU_BOTTOM_MARGIN = 80;

type ChangeEvent = React.KeyboardEvent | React.MouseEvent;

type Props = {
    intl: IntlShape;
    post: Post;
    teamId: string;
    location?: 'CENTER' | 'RHS_ROOT' | 'RHS_COMMENT' | 'SEARCH' | string;
    isFlagged?: boolean;
    handleCommentClick: React.EventHandler<any>;
    handleDropdownOpened: (open: boolean) => void;
    handleAddReactionClick?: () => void;
    isMenuOpen?: boolean;
    isReadOnly: boolean | null;
    isLicensed?: boolean; // TechDebt: Made non-mandatory while converting to typescript
    postEditTimeLimit?: string; // TechDebt: Made non-mandatory while converting to typescript
    enableEmojiPicker?: boolean; // TechDebt: Made non-mandatory while converting to typescript
    channelIsArchived?: boolean; // TechDebt: Made non-mandatory while converting to typescript
    currentTeamUrl?: string; // TechDebt: Made non-mandatory while converting to typescript
    teamUrl?: string; // TechDebt: Made non-mandatory while converting to typescript
<<<<<<< HEAD
=======
    appBindings: AppBinding[] | null;
    appsEnabled: boolean;
    isMobileView: boolean;
>>>>>>> a8a1394b

    /**
     * Components for overriding provided by plugins
     */
    components: {
        [componentName: string]: PluginComponent[];
    };

    actions: {

        /**
         * Function flag the post
         */
        flagPost: (postId: string) => void;

        /**
         * Function to unflag the post
         */
        unflagPost: (postId: string) => void;

        /**
         * Function to set the editing post
         */
        setEditingPost: (postId?: string, refocusId?: string, title?: string, isRHS?: boolean) => void;

        /**
         * Function to pin the post
         */
        pinPost: (postId: string) => void;

        /**
         * Function to unpin the post
         */
        unpinPost: (postId: string) => void;

        /**
         * Function to open a modal
         */
        openModal: <P>(modalData: ModalData<P>) => void;

        /**
         * Function to set the unread mark at given post
         */
        markPostAsUnread: (post: Post, location?: 'CENTER' | 'RHS_ROOT' | 'RHS_COMMENT' | string) => void;

        /**
         * Function to set the thread as followed/unfollowed
         */
        setThreadFollow: (userId: string, teamId: string, threadId: string, newState: boolean) => void;

    }; // TechDebt: Made non-mandatory while converting to typescript

    canEdit: boolean;
    canDelete: boolean;
    userId: string;
    threadId: UserThread['id'];
    isCollapsedThreadsEnabled: boolean;
    isFollowingThread?: boolean;
    isMentionedInRootPost?: boolean;
    threadReplyCount?: number;
}

type State = {
    openUp: boolean;
    canEdit: boolean;
    canDelete: boolean;
}

export class DotMenuClass extends React.PureComponent<Props, State> {
    public static defaultProps: Partial<Props> = {
        isFlagged: false,
        isReadOnly: false,
        location: Locations.CENTER,
    }
    private keysHeldDown: string[] = [];
    private editDisableAction: DelayedAction;
    private buttonRef: React.RefObject<HTMLButtonElement>;

    constructor(props: Props) {
        super(props);

        this.editDisableAction = new DelayedAction(this.handleEditDisable);

        this.state = {
            openUp: false,
            canEdit: props.canEdit && !props.isReadOnly,
            canDelete: props.canDelete && !props.isReadOnly,
        };

        this.buttonRef = React.createRef<HTMLButtonElement>();
    }

    disableCanEditPostByTime(): void {
        const {post, isLicensed} = this.props;
        const {canEdit} = this.state;

        const postEditTimeLimit = this.props.postEditTimeLimit || Constants.UNSET_POST_EDIT_TIME_LIMIT;

        if (canEdit && isLicensed) {
            if (postEditTimeLimit !== String(Constants.UNSET_POST_EDIT_TIME_LIMIT)) {
                const milliseconds = 1000;
                const timeLeft = (post.create_at + (Number(postEditTimeLimit) * milliseconds)) - Utils.getTimestamp();
                if (timeLeft > 0) {
                    this.editDisableAction.fireAfter(timeLeft + milliseconds);
                }
            }
        }
    }

    componentDidMount(): void {
        this.disableCanEditPostByTime();
    }

    componentDidUpdate(prevProps: Props): void {
        if (!prevProps.isMenuOpen && this.props.isMenuOpen) {
            window.addEventListener('keydown', this.onShortcutKeyDown);
            window.addEventListener('keyup', this.onShortcutKeyUp);
        }

        if (prevProps.isMenuOpen && !this.props.isMenuOpen) {
            window.removeEventListener('keydown', this.onShortcutKeyDown);
            window.removeEventListener('keyup', this.onShortcutKeyUp);
        }
    }

    componentWillUnmount(): void {
        window.removeEventListener('keydown', this.onShortcutKeyDown);
        window.removeEventListener('keyup', this.onShortcutKeyUp);
        this.editDisableAction.cancel();
    }

    handleEditDisable = (): void => {
        this.setState({canEdit: false});
    }

    handleFlagMenuItemActivated = (): void => {
        if (this.props.isFlagged) {
            this.props.actions.unflagPost(this.props.post.id);
        } else {
            this.props.actions.flagPost(this.props.post.id);
        }
    }

    // listen to clicks/taps on add reaction menu item and pass to parent handler
    handleAddReactionMenuItemActivated = (e: React.MouseEvent): void => {
        e.preventDefault();

        // to be safe, make sure the handler function has been defined
        if (this.props.handleAddReactionClick) {
            this.props.handleAddReactionClick();
        }
    }

    copyLink = () => {
        Utils.copyToClipboard(`${this.props.teamUrl}/pl/${this.props.post.id}`);
    }

    handlePinMenuItemActivated = (): void => {
        if (this.props.post.is_pinned) {
            this.props.actions.unpinPost(this.props.post.id);
        } else {
            this.props.actions.pinPost(this.props.post.id);
        }
    }

    handleUnreadMenuItemActivated = (e: React.MouseEvent): void => {
        e.preventDefault();
        this.props.actions.markPostAsUnread(this.props.post, this.props.location);
    }

    handleDeleteMenuItemActivated = (e: KeyboardEvent): void => {
        e.preventDefault();

        const deletePostModalData = {
            modalId: ModalIdentifiers.DELETE_POST,
            dialogType: DeletePostModal,
            dialogProps: {
                post: this.props.post,
                isRHS: this.props.location === Locations.RHS_ROOT || this.props.location === Locations.RHS_COMMENT,
            },
        };

        this.props.actions.openModal(deletePostModalData);
    }

    handleEditMenuItemActivated = (): void => {
        this.props.actions.setEditingPost(
            this.props.post.id,
            this.props.location === Locations.CENTER ? 'post_textbox' : 'reply_textbox',
            this.props.post.root_id ? Utils.localizeMessage('rhs_comment.comment', 'Comment') : Utils.localizeMessage('create_post.post', 'Post'),
            this.props.location === Locations.RHS_ROOT || this.props.location === Locations.RHS_COMMENT,
        );
    }

    handleSetThreadFollow = () => {
        const {actions, teamId, threadId, userId, isFollowingThread, isMentionedInRootPost} = this.props;
        let followingThread: boolean;
        if (isFollowingThread === null) {
            followingThread = !isMentionedInRootPost;
        } else {
            followingThread = !isFollowingThread;
        }
        actions.setThreadFollow(
            userId,
            teamId,
            threadId,
            followingThread,
        );
    }

    tooltip = (
        <Tooltip
            id='dotmenu-icon-tooltip'
            className='hidden-xs'
        >
            <FormattedMessage
                id='post_info.dot_menu.tooltip.more_actions'
                defaultMessage='More'
            />
        </Tooltip>
    )

<<<<<<< HEAD
    refCallback = (menuRef: Menu): void => {
        if (menuRef) {
            const buttonRect = this.buttonRef.current?.getBoundingClientRect();
            let y;
            if (typeof buttonRect?.y === 'undefined') {
                y = typeof buttonRect?.top == 'undefined' ? 0 : buttonRect?.top;
            } else {
                y = buttonRect?.y;
            }
            const windowHeight = window.innerHeight;

            const totalSpace = windowHeight - MENU_BOTTOM_MARGIN;
            const spaceOnTop = y - Constants.CHANNEL_HEADER_HEIGHT;
            const spaceOnBottom = (totalSpace - (spaceOnTop + Constants.POST_AREA_HEIGHT));

            this.setState({
                openUp: (spaceOnTop > spaceOnBottom),
            });
        }
    }

    renderDivider = (suffix: string): React.ReactNode => {
=======
    renderDivider = (suffix: string) => {
>>>>>>> a8a1394b
        return (
            <li
                id={`divider_post_${this.props.post.id}_${suffix}`}
                className='MenuItem__divider'
                role='menuitem'
            />
        );
    }

    trackShortcutEvent = (suffix: string): void => {
        trackEvent(TELEMETRY_CATEGORIES.POST_INFO_MORE, EventTypes.SHORTCUT + '_ ' + suffix);
    }

    trackClickEvent = (suffix: string): void => {
        trackEvent(TELEMETRY_CATEGORIES.POST_INFO_MORE, EventTypes.CLICK + '_' + suffix);
    }

    handleOnClick = (suffix: string, cb: (e?: any) => void, e?: ChangeEvent): void => {
        this.trackClickEvent(suffix);
        if (e) {
            cb(e);
        }
        cb();
    }

    isKeyboardEvent = (e: KeyboardEvent): any => {
        return (e).getModifierState !== undefined;
    }

    onShortcutKeyDown = (e: KeyboardEvent): void => {
        e.preventDefault();
        if (!this.isKeyboardEvent(e)) {
            return;
        }

        if (this.keysHeldDown.includes(e.key)) {
            return;
        }
        this.keysHeldDown.push(e.key);

        switch (true) {
        case Utils.isKeyPressed(e, Constants.KeyCodes.R):
            this.trackShortcutEvent(TELEMETRY_LABELS.REPLY);
            this.props.handleCommentClick(e);
            this.props.handleDropdownOpened(false);
            break;

        // edit post
        case Utils.isKeyPressed(e, Constants.KeyCodes.E):
            this.trackShortcutEvent(TELEMETRY_LABELS.EDIT);
            this.handleEditMenuItemActivated();
            this.props.handleDropdownOpened(false);
            break;

        // follow thread
        case Utils.isKeyPressed(e, Constants.KeyCodes.F):
            if (this.props.isFollowingThread) {
                this.trackShortcutEvent(TELEMETRY_LABELS.UNFOLLOW);
            } else {
                this.trackShortcutEvent(TELEMETRY_LABELS.FOLLOW);
            }
            this.handleSetThreadFollow();
            this.props.handleDropdownOpened(false);
            break;

        // copy link
        case Utils.isKeyPressed(e, Constants.KeyCodes.K):
            this.trackShortcutEvent(TELEMETRY_LABELS.COPY_LINK);
            this.copyLink();
            this.props.handleDropdownOpened(false);
            break;

        // delete post
        case Utils.isKeyPressed(e, Constants.KeyCodes.DELETE):
            this.trackShortcutEvent(TELEMETRY_LABELS.DELETE);
            this.handleDeleteMenuItemActivated(e);
            this.props.handleDropdownOpened(false);
            break;

        // pin / unpin
        case Utils.isKeyPressed(e, Constants.KeyCodes.P):
            if (this.props.post.is_pinned) {
                this.trackShortcutEvent(TELEMETRY_LABELS.UNPIN);
            } else {
                this.trackShortcutEvent(TELEMETRY_LABELS.PIN);
            }
            this.handlePinMenuItemActivated();
            this.props.handleDropdownOpened(false);
            break;
<<<<<<< HEAD

        // mark as unread
        case Utils.isKeyPressed(e, Constants.KeyCodes.U):
            this.trackShortcutEvent(TELEMETRY_LABELS.UNREAD);
            this.props.actions.markPostAsUnread(this.props.post, this.props.location);
            this.props.handleDropdownOpened(false);
=======
        case AppCallResponseTypes.NAVIGATE:
            break;
        case AppCallResponseTypes.FORM:
            if (callResp.form) {
                this.props.actions.openAppsModal(callResp.form, callRequest);
            }
>>>>>>> a8a1394b
            break;
        }
    }

    onShortcutKeyUp = (e: KeyboardEvent): void => {
        e.preventDefault();
        this.keysHeldDown = this.keysHeldDown.filter((key) => key !== e.key);
    }

<<<<<<< HEAD
    render(): JSX.Element {
        const isSystemMessage = PostUtils.isSystemMessage(this.props.post);
        const isMobile = Utils.isMobile();
        const deleteShortcutText = (
            <span className='MenuItem__opacity'>
                {'delete'}
            </span>
        );

        return (
            <MenuWrapper
                onToggle={this.props.handleDropdownOpened}
                open={this.props.isMenuOpen}
            >
=======
    handleDropdownOpened = (open: boolean) => {
        this.props.handleDropdownOpened?.(open);

        if (!open) {
            return;
        }

        const buttonRect = this.buttonRef.current?.getBoundingClientRect();
        let y;
        if (typeof buttonRect?.y === 'undefined') {
            y = typeof buttonRect?.top == 'undefined' ? 0 : buttonRect?.top;
        } else {
            y = buttonRect?.y;
        }
        const windowHeight = window.innerHeight;

        const totalSpace = windowHeight - MENU_BOTTOM_MARGIN;
        const spaceOnTop = y - Constants.CHANNEL_HEADER_HEIGHT;
        const spaceOnBottom = (totalSpace - (spaceOnTop + Constants.POST_AREA_HEIGHT));

        this.setState({
            openUp: (spaceOnTop > spaceOnBottom),
        });
    }

    render() {
        const isMobile = this.props.isMobileView;
        const isSystemMessage = PostUtils.isSystemMessage(this.props.post);

        const pluginItems = this.props.pluginMenuItems?.
            filter((item) => {
                return item.filter ? item.filter(this.props.post.id) : item;
            }).
            map((item) => {
                if (item.subMenu) {
                    return (
                        <Menu.ItemSubMenu
                            key={item.id + '_pluginmenuitem'}
                            id={item.id}
                            postId={this.props.post.id}
                            text={item.text}
                            subMenu={item.subMenu}
                            action={item.action}
                            root={true}
                        />
                    );
                }
                return (
                    <Menu.ItemAction
                        key={item.id + '_pluginmenuitem'}
                        text={item.text}
                        onClick={() => {
                            if (item.action) {
                                item.action(this.props.post.id);
                            }
                        }}
                    />
                );
            }) || [];

        let appBindings = [] as JSX.Element[];
        if (this.props.appsEnabled && this.state.appBindings) {
            appBindings = this.state.appBindings.map((item) => {
                let icon: JSX.Element | undefined;
                if (item.icon) {
                    icon = (<img src={item.icon}/>);
                }

                return (
                    <Menu.ItemAction
                        text={item.label}
                        key={item.app_id + item.location}
                        id={`${item.app_id}_${item.location}`}
                        onClick={() => this.onClickAppBinding(item)}
                        icon={icon}
                    />
                );
            });
        }

        if (!this.state.canDelete && !this.state.canEdit && typeof pluginItems !== 'undefined' && pluginItems.length === 0 && isSystemMessage) {
            return null;
        }
        const isFollowingThread = this.props.isFollowingThread ?? this.props.isMentionedInRootPost;

        return (
            <MenuWrapper onToggle={this.handleDropdownOpened}>
>>>>>>> a8a1394b
                <OverlayTrigger
                    className='hidden-xs'
                    delayShow={500}
                    placement='top'
                    overlay={this.tooltip}
                    rootClose={true}
                >
                    <button
                        ref={this.buttonRef}
                        id={`${this.props.location}_button_${this.props.post.id}`}
                        aria-label={Utils.localizeMessage('post_info.dot_menu.tooltip.more_actions', 'Actions').toLowerCase()}
                        className={classNames('post-menu__item', {
                            'post-menu__item--active': this.props.isMenuOpen,
                        })}
                        type='button'
                        aria-expanded='false'
                    >
                        <DotsHorizontalIcon className={'icon icon--small'}/>
                    </button>
                </OverlayTrigger>
                <Menu
                    id={`${this.props.location}_dropdown_${this.props.post.id}`}
                    openLeft={true}
                    openUp={this.state.openUp}
                    ariaLabel={Utils.localizeMessage('post_info.menuAriaLabel', 'Post extra options')}
                >
                    <Menu.ItemAction
                        show={!isSystemMessage && this.props.location === Locations.CENTER}
                        text={Utils.localizeMessage('post_info.reply', 'Reply')}
                        icon={Utils.getMenuItemIcon('icon-reply-outline')}
                        rightDecorator={'R'}
                        onClick={(e: any) => {
                            this.handleOnClick(TELEMETRY_LABELS.REPLY, () => this.props.handleCommentClick, e);
                        }}
                    />
                    <ChannelPermissionGate
                        channelId={this.props.post.channel_id}
                        teamId={this.props.teamId}
                        permissions={[Permissions.ADD_REACTION]}
                    >
                        <Menu.ItemAction
                            show={isMobile && !isSystemMessage && !this.props.isReadOnly && this.props.enableEmojiPicker}
                            text={Utils.localizeMessage('rhs_root.mobile.add_reaction', 'Add Reaction')}
                            onClick={this.handleAddReactionMenuItemActivated}
                        />
                    </ChannelPermissionGate>
                    <Menu.ItemAction
                        id={`follow_post_thread_${this.props.post.id}`}
                        onClick={() => {
                            const label = this.props.isFollowingThread ? TELEMETRY_LABELS.UNFOLLOW : TELEMETRY_LABELS.FOLLOW;
                            this.handleOnClick(label, this.handleSetThreadFollow);
                        }}
                        rightDecorator={'F'}
                        show={(
                            !isSystemMessage &&
                            this.props.isCollapsedThreadsEnabled &&
                                (
                                    this.props.location === Locations.CENTER ||
                                    this.props.location === Locations.RHS_ROOT ||
                                    this.props.location === Locations.RHS_COMMENT
                                )
                        )}
                        {...this.props.isFollowingThread ? {
                            icon: Utils.getMenuItemIcon('icon-message-minus-outline'),
                            text: this.props.threadReplyCount ? Utils.localizeMessage('threading.threadMenu.unfollow', 'Unfollow thread') : Utils.localizeMessage('threading.threadMenu.unfollowMessage', 'Unfollow message'),
                        } : {
                            icon: Utils.getMenuItemIcon('icon-message-check-outline'),
                            text: this.props.threadReplyCount ? Utils.localizeMessage('threading.threadMenu.follow', 'Follow thread') : Utils.localizeMessage('threading.threadMenu.followMessage', 'Follow message'),
                        }}
                    />
                    <Menu.ItemAction
                        id={`unread_post_${this.props.post.id}`}
                        show={!isSystemMessage && !this.props.channelIsArchived && this.props.location !== Locations.SEARCH}
                        text={Utils.localizeMessage('post_info.unread', 'Mark as Unread')}
                        icon={Utils.getMenuItemIcon('icon-mark-as-unread')}
                        rightDecorator={'U'}
                        onClick={() => {
                            this.handleOnClick(TELEMETRY_LABELS.UNREAD, () => this.handleUnreadMenuItemActivated);
                        }}
                    />
                    <Menu.ItemAction
                        show={isMobile && !isSystemMessage && this.props.isFlagged}
                        text={Utils.localizeMessage('rhs_root.mobile.unflag', 'Remove from Saved')}
                        onClick={this.handleFlagMenuItemActivated}
                    />
                    <Menu.ItemAction
                        show={isMobile && !isSystemMessage && !this.props.isFlagged}
                        text={Utils.localizeMessage('rhs_root.mobile.flag', 'Save')}
                        onClick={this.handleFlagMenuItemActivated}
                    />
                    <Menu.ItemAction
                        id={`unpin_post_${this.props.post.id}`}
                        show={!isSystemMessage && !this.props.isReadOnly && this.props.post.is_pinned}
                        text={Utils.localizeMessage('post_info.unpin', 'Unpin')}
                        icon={Utils.getMenuItemIcon('icon-pin')}
                        rightDecorator={'P'}
                        onClick={() => {
                            this.handleOnClick(TELEMETRY_LABELS.UNPIN, this.handlePinMenuItemActivated);
                        }}
                    />
                    <Menu.ItemAction
                        id={`pin_post_${this.props.post.id}`}
                        show={!isSystemMessage && !this.props.isReadOnly && !this.props.post.is_pinned}
                        text={Utils.localizeMessage('post_info.pin', 'Pin')}
                        icon={Utils.getMenuItemIcon('icon-pin-outline')}
                        rightDecorator={'P'}
                        onClick={() => {
                            this.handleOnClick(TELEMETRY_LABELS.PIN, this.handlePinMenuItemActivated);
                        }}
                    />
                    {!isSystemMessage && (this.state.canEdit || this.state.canDelete) && this.renderDivider('edit')}
                    <Menu.ItemAction
                        id={`permalink_${this.props.post.id}`}
                        show={!isSystemMessage}
                        text={Utils.localizeMessage('post_info.permalink', 'Copy Link')}
                        icon={Utils.getMenuItemIcon('icon-link-variant')}
                        rightDecorator={'K'}
                        onClick={() => {
                            this.handleOnClick(TELEMETRY_LABELS.COPY_LINK, this.copyLink);
                        }}
                    />
                    {!isSystemMessage && (this.state.canEdit || this.state.canDelete) && this.renderDivider('edit')}
                    <Menu.ItemAction
                        id={`edit_post_${this.props.post.id}`}
                        show={this.state.canEdit}
                        text={Utils.localizeMessage('post_info.edit', 'Edit')}
                        icon={Utils.getMenuItemIcon('icon-pencil-outline')}
                        rightDecorator={'E'}
                        onClick={() => {
                            this.handleOnClick(TELEMETRY_LABELS.EDIT, this.handleEditMenuItemActivated);
                        }}
                    />
                    <Menu.ItemAction
                        id={`delete_post_${this.props.post.id}`}
                        show={this.state.canDelete}
                        text={Utils.localizeMessage('post_info.del', 'Delete')}
                        icon={Utils.getMenuItemIcon('icon-trash-can-outline', true)}
                        rightDecorator={deleteShortcutText}

                        //  rightDecorator={'delete'}
                        onClick={(e: any) => {
                            this.handleOnClick(TELEMETRY_LABELS.DELETE, this.handleDeleteMenuItemActivated, e);
                        }}
                        isDangerous={true}
                    />
                </Menu>
            </MenuWrapper>
        );
    }
}

export default injectIntl(DotMenuClass);<|MERGE_RESOLUTION|>--- conflicted
+++ resolved
@@ -45,12 +45,7 @@
     channelIsArchived?: boolean; // TechDebt: Made non-mandatory while converting to typescript
     currentTeamUrl?: string; // TechDebt: Made non-mandatory while converting to typescript
     teamUrl?: string; // TechDebt: Made non-mandatory while converting to typescript
-<<<<<<< HEAD
-=======
-    appBindings: AppBinding[] | null;
-    appsEnabled: boolean;
     isMobileView: boolean;
->>>>>>> a8a1394b
 
     /**
      * Components for overriding provided by plugins
@@ -273,7 +268,6 @@
         </Tooltip>
     )
 
-<<<<<<< HEAD
     refCallback = (menuRef: Menu): void => {
         if (menuRef) {
             const buttonRect = this.buttonRef.current?.getBoundingClientRect();
@@ -296,9 +290,6 @@
     }
 
     renderDivider = (suffix: string): React.ReactNode => {
-=======
-    renderDivider = (suffix: string) => {
->>>>>>> a8a1394b
         return (
             <li
                 id={`divider_post_${this.props.post.id}_${suffix}`}
@@ -388,21 +379,12 @@
             this.handlePinMenuItemActivated();
             this.props.handleDropdownOpened(false);
             break;
-<<<<<<< HEAD
 
         // mark as unread
         case Utils.isKeyPressed(e, Constants.KeyCodes.U):
             this.trackShortcutEvent(TELEMETRY_LABELS.UNREAD);
             this.props.actions.markPostAsUnread(this.props.post, this.props.location);
             this.props.handleDropdownOpened(false);
-=======
-        case AppCallResponseTypes.NAVIGATE:
-            break;
-        case AppCallResponseTypes.FORM:
-            if (callResp.form) {
-                this.props.actions.openAppsModal(callResp.form, callRequest);
-            }
->>>>>>> a8a1394b
             break;
         }
     }
@@ -412,7 +394,6 @@
         this.keysHeldDown = this.keysHeldDown.filter((key) => key !== e.key);
     }
 
-<<<<<<< HEAD
     render(): JSX.Element {
         const isSystemMessage = PostUtils.isSystemMessage(this.props.post);
         const isMobile = Utils.isMobile();
@@ -427,95 +408,6 @@
                 onToggle={this.props.handleDropdownOpened}
                 open={this.props.isMenuOpen}
             >
-=======
-    handleDropdownOpened = (open: boolean) => {
-        this.props.handleDropdownOpened?.(open);
-
-        if (!open) {
-            return;
-        }
-
-        const buttonRect = this.buttonRef.current?.getBoundingClientRect();
-        let y;
-        if (typeof buttonRect?.y === 'undefined') {
-            y = typeof buttonRect?.top == 'undefined' ? 0 : buttonRect?.top;
-        } else {
-            y = buttonRect?.y;
-        }
-        const windowHeight = window.innerHeight;
-
-        const totalSpace = windowHeight - MENU_BOTTOM_MARGIN;
-        const spaceOnTop = y - Constants.CHANNEL_HEADER_HEIGHT;
-        const spaceOnBottom = (totalSpace - (spaceOnTop + Constants.POST_AREA_HEIGHT));
-
-        this.setState({
-            openUp: (spaceOnTop > spaceOnBottom),
-        });
-    }
-
-    render() {
-        const isMobile = this.props.isMobileView;
-        const isSystemMessage = PostUtils.isSystemMessage(this.props.post);
-
-        const pluginItems = this.props.pluginMenuItems?.
-            filter((item) => {
-                return item.filter ? item.filter(this.props.post.id) : item;
-            }).
-            map((item) => {
-                if (item.subMenu) {
-                    return (
-                        <Menu.ItemSubMenu
-                            key={item.id + '_pluginmenuitem'}
-                            id={item.id}
-                            postId={this.props.post.id}
-                            text={item.text}
-                            subMenu={item.subMenu}
-                            action={item.action}
-                            root={true}
-                        />
-                    );
-                }
-                return (
-                    <Menu.ItemAction
-                        key={item.id + '_pluginmenuitem'}
-                        text={item.text}
-                        onClick={() => {
-                            if (item.action) {
-                                item.action(this.props.post.id);
-                            }
-                        }}
-                    />
-                );
-            }) || [];
-
-        let appBindings = [] as JSX.Element[];
-        if (this.props.appsEnabled && this.state.appBindings) {
-            appBindings = this.state.appBindings.map((item) => {
-                let icon: JSX.Element | undefined;
-                if (item.icon) {
-                    icon = (<img src={item.icon}/>);
-                }
-
-                return (
-                    <Menu.ItemAction
-                        text={item.label}
-                        key={item.app_id + item.location}
-                        id={`${item.app_id}_${item.location}`}
-                        onClick={() => this.onClickAppBinding(item)}
-                        icon={icon}
-                    />
-                );
-            });
-        }
-
-        if (!this.state.canDelete && !this.state.canEdit && typeof pluginItems !== 'undefined' && pluginItems.length === 0 && isSystemMessage) {
-            return null;
-        }
-        const isFollowingThread = this.props.isFollowingThread ?? this.props.isMentionedInRootPost;
-
-        return (
-            <MenuWrapper onToggle={this.handleDropdownOpened}>
->>>>>>> a8a1394b
                 <OverlayTrigger
                     className='hidden-xs'
                     delayShow={500}
