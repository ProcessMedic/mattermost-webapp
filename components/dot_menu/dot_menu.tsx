--- conflicted
+++ resolved
@@ -231,12 +231,8 @@
         this.props.actions.openModal(deletePostModalData);
     }
 
-<<<<<<< HEAD
     handleEditMenuItemActivated = (): void => {
-=======
-    handleEditMenuItemActivated = () => {
         this.props.handleDropdownOpened?.(false);
->>>>>>> 93e76a3c
         this.props.actions.setEditingPost(
             this.props.post.id,
             this.props.location === Locations.CENTER ? 'post_textbox' : 'reply_textbox',
