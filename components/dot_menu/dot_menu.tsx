--- conflicted
+++ resolved
@@ -44,18 +44,6 @@
     enableEmojiPicker?: boolean; // TechDebt: Made non-mandatory while converting to typescript
     channelIsArchived?: boolean; // TechDebt: Made non-mandatory while converting to typescript
     currentTeamUrl?: string; // TechDebt: Made non-mandatory while converting to typescript
-<<<<<<< HEAD
-=======
-    appBindings: AppBinding[] | null;
-    appsEnabled: boolean;
-
-    /**
-     * Components for overriding provided by plugins
-     */
-    components: {
-        [componentName: string]: PluginComponent[];
-    };
->>>>>>> 2c47234f
 
     actions: {
 
@@ -170,7 +158,6 @@
         this.disableCanEditPostByTime();
     }
 
-<<<<<<< HEAD
     componentDidUpdate(prevProps: Props): void {
         if (!prevProps.isMenuOpen && this.props.isMenuOpen) {
             window.addEventListener('keydown', this.onShortcutKeyDown);
@@ -180,11 +167,6 @@
         if (prevProps.isMenuOpen && !this.props.isMenuOpen) {
             window.removeEventListener('keydown', this.onShortcutKeyDown);
             window.removeEventListener('keyup', this.onShortcutKeyUp);
-=======
-    componentDidUpdate(prevProps: Props) {
-        if (!this.state.appBindings && this.props.isMenuOpen && !prevProps.isMenuOpen) {
-            this.fetchBindings();
->>>>>>> 2c47234f
         }
     }
 
@@ -193,10 +175,6 @@
             canEdit: props.canEdit && !props.isReadOnly,
             canDelete: props.canDelete && !props.isReadOnly,
         };
-        if (props.appBindings) {
-            state.appBindings = props.appBindings;
-        }
-        return state;
     }
 
     componentWillUnmount(): void {
@@ -384,7 +362,6 @@
             this.props.handleDropdownOpened(false);
             break;
 
-<<<<<<< HEAD
         // delete post
         case Utils.isKeyPressed(e, Constants.KeyCodes.DELETE):
             this.trackShortcutEvent(TELEMETRY_LABELS.DELETE);
@@ -402,56 +379,6 @@
             this.handlePinMenuItemActivated();
             this.props.handleDropdownOpened(false);
             break;
-=======
-    fetchBindings = () => {
-        this.props.actions.fetchBindings(this.props.userId, this.props.post.channel_id, this.props.currentTeamId).then(({data}) => {
-            this.setState({appBindings: data});
-        });
-    }
-
-    render() {
-        const isSystemMessage = PostUtils.isSystemMessage(this.props.post);
-        const isMobile = Utils.isMobile();
-
-        const pluginItems = this.props.pluginMenuItems?.
-            filter((item) => {
-                return item.filter ? item.filter(this.props.post.id) : item;
-            }).
-            map((item) => {
-                if (item.subMenu) {
-                    return (
-                        <Menu.ItemSubMenu
-                            key={item.id + '_pluginmenuitem'}
-                            id={item.id}
-                            postId={this.props.post.id}
-                            text={item.text}
-                            subMenu={item.subMenu}
-                            action={item.action}
-                            root={true}
-                        />
-                    );
-                }
-                return (
-                    <Menu.ItemAction
-                        key={item.id + '_pluginmenuitem'}
-                        text={item.text}
-                        onClick={() => {
-                            if (item.action) {
-                                item.action(this.props.post.id);
-                            }
-                        }}
-                    />
-                );
-            }) || [];
-
-        let appBindings = [] as JSX.Element[];
-        if (this.props.appsEnabled && this.state.appBindings) {
-            appBindings = this.state.appBindings.map((item) => {
-                let icon: JSX.Element | undefined;
-                if (item.icon) {
-                    icon = (<img src={item.icon}/>);
-                }
->>>>>>> 2c47234f
 
         // mark as unread
         case Utils.isKeyPressed(e, Constants.KeyCodes.U):
