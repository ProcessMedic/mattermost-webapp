// Copyright (c) 2016-present Mattermost, Inc. All Rights Reserved.
// See License.txt for license information.

import React from 'react';
import PropTypes from 'prop-types';
import {Route, Switch} from 'react-router-dom';

import Pluggable from 'plugins/pluggable';
import AnnouncementBar from 'components/announcement_bar';
import Integrations from 'components/integrations';
import Emoji from 'components/emoji';
import AddEmoji from 'components/emoji/add_emoji';
import InstalledIncomingWebhooks from 'components/integrations/installed_incoming_webhooks';
import AddIncomingWehook from 'components/integrations/add_incoming_webhook';
import EditIncomingWebhook from 'components/integrations/edit_incoming_webhook';
import InstalledOutgoingWebhooks from 'components/integrations/installed_outgoing_webhooks';
import AddOutgoingWebhook from 'components/integrations/add_outgoing_webhook';
import EditOutgoingWebhook from 'components/integrations/edit_outgoing_webhook';
import InstalledOauthApps from 'components/integrations/installed_oauth_apps';
import AddOauthApp from 'components/integrations/add_oauth_app';
import EditOauthApp from 'components/integrations/edit_oauth_app';
import CommandsContainer from 'components/integrations/commands_container';
import ConfirmIntegration from 'components/integrations/confirm_integration';

import BackstageSidebar from './components/backstage_sidebar.jsx';
import BackstageNavbar from './components/backstage_navbar';

const BackstageRoute = ({component: Component, extraProps, ...rest}) => ( //eslint-disable-line react/prop-types
    <Route
        {...rest}
        render={(props) => (
            <Component
                {...extraProps}
                {...props}
            />
        )}
    />
);

export default class BackstageController extends React.Component {
    static propTypes = {

        /**
         * Current user.
         */
        user: PropTypes.object,

        /**
         * Current team.
         */
        team: PropTypes.object,

<<<<<<< HEAD
=======
        /**
         * Set to indicate user is system admin or a team admin for current team.
         */
        isAdmin: PropTypes.bool,

        /**
         * Object from react-router
         */
        match: PropTypes.shape({
            url: PropTypes.string.isRequired,
        }).isRequired,

>>>>>>> 7eb0e475
        siteName: PropTypes.string,
        enableCustomEmoji: PropTypes.bool.isRequired,
        enableIncomingWebhooks: PropTypes.bool.isRequired,
        enableOutgoingWebhooks: PropTypes.bool.isRequired,
        enableCommands: PropTypes.bool.isRequired,
        enableOAuthServiceProvider: PropTypes.bool.isRequired,
    }

    scrollToTop = () => {
        if (this.listRef) {
            this.listRef.scrollTop = 0;
        }
    }

    setListRef = (ref) => {
        this.listRef = ref;
    }

    render() {
        if (this.props.team == null || this.props.user == null) {
            return <div/>;
        }
        const extraProps = {
            team: this.props.team,
            user: this.props.user,
            scrollToTop: this.scrollToTop,
        };
        return (
            <div className='backstage'>
                <AnnouncementBar/>
                <BackstageNavbar
                    team={this.props.team}
                    siteName={this.props.siteName}
                />
                <Pluggable pluggableName='Root'/>
                <div
                    className='backstage-body'
                    ref={this.setListRef}
                >
                    <BackstageSidebar
                        team={this.props.team}
                        user={this.props.user}
                        enableCustomEmoji={this.props.enableCustomEmoji}
                        enableIncomingWebhooks={this.props.enableIncomingWebhooks}
                        enableOutgoingWebhooks={this.props.enableOutgoingWebhooks}
                        enableCommands={this.props.enableCommands}
                        enableOAuthServiceProvider={this.props.enableOAuthServiceProvider}
                    />
                    <Switch>
                        <BackstageRoute
                            extraProps={extraProps}
                            exact={true}
                            path={'/:team/integrations'}
                            component={Integrations}
                        />
                        <BackstageRoute
                            extraProps={extraProps}
                            exact={true}
                            path={`${this.props.match.url}/incoming_webhooks`}
                            component={InstalledIncomingWebhooks}
                        />
                        <BackstageRoute
                            extraProps={extraProps}
                            path={`${this.props.match.url}/incoming_webhooks/add`}
                            component={AddIncomingWehook}
                        />
                        <BackstageRoute
                            extraProps={extraProps}
                            path={`${this.props.match.url}/incoming_webhooks/edit`}
                            component={EditIncomingWebhook}
                        />
                        <BackstageRoute
                            extraProps={extraProps}
                            exact={true}
                            path={`${this.props.match.url}/outgoing_webhooks`}
                            component={InstalledOutgoingWebhooks}
                        />
                        <BackstageRoute
                            extraProps={extraProps}
                            path={`${this.props.match.url}/outgoing_webhooks/add`}
                            component={AddOutgoingWebhook}
                        />
                        <BackstageRoute
                            extraProps={extraProps}
                            path={`${this.props.match.url}/outgoing_webhooks/edit`}
                            component={EditOutgoingWebhook}
                        />
                        <BackstageRoute
                            extraProps={extraProps}
                            path={`${this.props.match.url}/commands`}
                            component={CommandsContainer}
                        />
                        <BackstageRoute
                            extraProps={extraProps}
                            exact={true}
                            path={`${this.props.match.url}/oauth2-apps`}
                            component={InstalledOauthApps}
                        />
                        <BackstageRoute
                            extraProps={extraProps}
                            path={`${this.props.match.url}/oauth2-apps/add`}
                            component={AddOauthApp}
                        />
                        <BackstageRoute
                            extraProps={extraProps}
                            path={`${this.props.match.url}/oauth2-apps/edit`}
                            component={EditOauthApp}
                        />
                        <BackstageRoute
                            extraProps={extraProps}
                            path={`${this.props.match.url}/confirm`}
                            component={ConfirmIntegration}
                        />
                        <BackstageRoute
                            extraProps={extraProps}
                            exact={true}
                            path={'/:team/emoji'}
                            component={Emoji}
                        />
                        <BackstageRoute
                            extraProps={extraProps}
                            path={`${this.props.match.url}/add`}
                            component={AddEmoji}
                        />
                    </Switch>
                </div>
            </div>
        );
    }
}<|MERGE_RESOLUTION|>--- conflicted
+++ resolved
@@ -50,13 +50,6 @@
          */
         team: PropTypes.object,
 
-<<<<<<< HEAD
-=======
-        /**
-         * Set to indicate user is system admin or a team admin for current team.
-         */
-        isAdmin: PropTypes.bool,
-
         /**
          * Object from react-router
          */
@@ -64,7 +57,6 @@
             url: PropTypes.string.isRequired,
         }).isRequired,
 
->>>>>>> 7eb0e475
         siteName: PropTypes.string,
         enableCustomEmoji: PropTypes.bool.isRequired,
         enableIncomingWebhooks: PropTypes.bool.isRequired,
