// Copyright (c) 2015-present Mattermost, Inc. All Rights Reserved.
// See LICENSE.txt for license information.

import React from 'react';
import {useIntl, FormattedMessage} from 'react-intl';
import {useDispatch, useSelector} from 'react-redux';

import {cloudFreeEnabled} from 'mattermost-redux/selectors/entities/preferences';
<<<<<<< HEAD
import {getCloudLimits, getCloudLimitsLoaded} from 'mattermost-redux/selectors/entities/cloud';
import {getCloudLimits as getCloudLimitsAction} from 'actions/cloud';
import useGetUsage from 'components/common/hooks/useGetUsage';
=======
import {
    getCloudProducts,
    getCloudSubscription,
} from 'mattermost-redux/selectors/entities/cloud';
import {openModal, closeModal} from 'actions/views/modals';
>>>>>>> 89d99dca
import {asGBString} from 'utils/limits';
import {ModalIdentifiers} from 'utils/constants';
import CloudUsageModal from 'components/cloud_usage_modal';
import MiniModal from 'components/cloud_usage_modal/mini_modal';
import useGetLimits from 'components/common/hooks/useGetLimits';
import useGetUsage from 'components/common/hooks/useGetUsage';
import {t} from 'utils/i18n';

import LimitCard from './limit_card';

<<<<<<< HEAD
=======
// TODO: To be removed once components can be used from where they can belong,
// an effort for a separate ticket.
// This allows for quicker prototyping, development, and review
function TempLaunchModalsComponent() {
    const dispatch = useDispatch();
    const intl = useIntl();
    const subscription = useSelector(getCloudSubscription);
    const products = useSelector(getCloudProducts);
    const [limits] = useGetLimits();
    const usage = useGetUsage();

    return (
        <div style={{marginTop: '30px'}}>
            <button
                onClick={() => {
                    dispatch(openModal({
                        modalId: ModalIdentifiers.CLOUD_LIMITS,
                        dialogType: CloudUsageModal,
                        dialogProps: {
                            title: {
                                id: t('workspace_limits.modals.informational.title'),
                                defaultMessage: '{planName} limits',
                                values: {
                                    planName: products?.[subscription?.product_id || '']?.name || 'Unknown product',
                                },
                            },
                            description: {
                                id: t('workspace_limits.modals.informational.description.free'),
                                defaultMessage: 'These are the limits on your free plan. You can delete items to free up space or contact your admin to upgrade to a paid plan.',
                            },
                            primaryAction: {
                                message: {
                                    id: t('workspace_limits.modals.view_plans'),
                                    defaultMessage: 'View plans',
                                },
                                onClick: () => {},
                            },
                            secondaryAction: {
                                message: {
                                    id: t('workspace_limits.modals.close'),
                                    defaultMessage: 'Close',
                                },
                                onClick: () => {
                                    dispatch(closeModal(ModalIdentifiers.CLOUD_LIMITS));
                                },
                            },
                            onClose: () => {
                                dispatch(closeModal(ModalIdentifiers.CLOUD_LIMITS));
                            },
                            needsTheme: true,
                        },
                    }));
                }}
            >
                {'open informational cloud limits modal'}
            </button>
            <button
                onClick={() => {
                    dispatch(openModal({
                        modalId: ModalIdentifiers.CLOUD_LIMITS,
                        dialogType: CloudUsageModal,
                        dialogProps: {
                            title: {
                                id: t('workspace_limits.modals.limits_reached.title'),
                                defaultMessage: '{limitName} limit reached',
                                values: {
                                    limitName: intl.formatMessage({
                                        id: 'workspace_limits.boards_cards.short',
                                        defaultMessage: 'Board Cards',
                                    }),
                                },
                            },
                            description: {
                                id: t('workspace_limits.modals.informational.description.free'),
                                defaultMessage: 'These are the limits on your free plan. You can delete items to free up space or contact your admin to upgrade to a paid plan.',
                            },
                            primaryAction: {
                                message: {
                                    id: t('workspace_limits.modals.view_plans'),
                                    defaultMessage: 'View plans',
                                },
                                onClick: () => {},
                            },
                            secondaryAction: {
                                message: {
                                    id: t('workspace_limits.modals.close'),
                                    defaultMessage: 'Close',
                                },
                                onClick: () => {
                                    dispatch(closeModal(ModalIdentifiers.CLOUD_LIMITS));
                                },
                            },
                            onClose: () => {
                                dispatch(closeModal(ModalIdentifiers.CLOUD_LIMITS));
                            },
                            needsTheme: true,
                        },
                    }));
                }}
            >
                {'open cloud limits reached modal'}
            </button>
            <button
                onClick={() => {
                    dispatch(openModal({
                        modalId: ModalIdentifiers.CLOUD_LIMITS,
                        dialogType: MiniModal,
                        dialogProps: {
                            limits,
                            usage,
                            showIcons: false,
                            title: {
                                id: 'workspace_limits.modals.informational.title',
                                defaultMessage: '{planName} limits',
                                values: {
                                    planName: products?.[subscription?.product_id || '']?.name || 'Unknown product',
                                },
                            },
                            onClose: () => {
                                dispatch(closeModal(ModalIdentifiers.CLOUD_LIMITS));
                            },
                        },
                    }));
                }}
            >
                {'open cloud limits mini modal'}
            </button>
        </div>
    );
}

>>>>>>> 89d99dca
const Limits = (): JSX.Element | null => {
    const isCloudFreeEnabled = useSelector(cloudFreeEnabled);
    const intl = useIntl();
<<<<<<< HEAD
    const usage = useGetUsage();
    const [requestedLimits, setRequestedLimits] = useState(false);
=======
    const subscription = useSelector(getCloudSubscription);
    const products = useSelector(getCloudProducts);
    const [cloudLimits, limitsLoaded] = useGetLimits();
    const usage = useGetUsage();
>>>>>>> 89d99dca

    if (!isCloudFreeEnabled || !limitsLoaded) {
        return null;
    }

    return (
        <div className='ProductLimitsPanel'>
            <div className='ProductLimitsPanel__title'>
                <FormattedMessage
                    id='workspace_limits.upgrade'
                    defaultMessage='Upgrade to avoid {planName} data limits'
                    values={{
                        planName: products?.[subscription?.product_id || '']?.name || 'Unknown product',
                    }}
                />
            </div>
            <div className='ProductLimitsPanel__limits'>
                {cloudLimits?.files?.total_storage && (
                    <LimitCard
                        name={(
                            <FormattedMessage
                                id='workspace_limits.file_storage'
                                defaultMessage='File Storage'
                            />
                        )}
                        status={(
                            <FormattedMessage
                                id='workspace_limits.file_storage.usage'
                                defaultMessage='{actual} of {limit} ({percent}%)'
                                values={{
                                    actual: asGBString(usage.files.totalStorage, intl.formatNumber),
                                    limit: asGBString(cloudLimits.files.total_storage, intl.formatNumber),
                                    percent: Math.floor((usage.files.totalStorage / cloudLimits.files.total_storage) * 100),

                                }}
                            />
                        )}
                        percent={Math.floor((usage.files.totalStorage / cloudLimits.files.total_storage) * 100)}
                        icon='icon-folder-outline'
                    />
                )}
                {cloudLimits?.messages?.history && (
                    <LimitCard
                        name={
                            <FormattedMessage
                                id='workspace_limits.message_history'
                                defaultMessage='Message History'
                            />
                        }
                        status={
                            <FormattedMessage
                                id='workspace_limits.message_history.usage'
                                defaultMessage='{actual} of {limit} ({percent}%)'
                                values={{
                                    actual: `${Math.floor(usage.messages.history / 1000)}K`,
                                    limit: `${Math.floor(cloudLimits.messages.history / 1000)}K`,
                                    percent: Math.floor((usage.messages.history / cloudLimits.messages.history) * 100),
                                }}
                            />
                        }
                        percent={Math.floor((usage.messages.history / cloudLimits.messages.history) * 100)}
                        icon='icon-message-text-outline'
                    />
                )}
                {cloudLimits?.boards?.cards && (
                    <LimitCard
                        name={(
                            <FormattedMessage
                                id='workspace_limits.boards_cards'
                                defaultMessage='Board Cards per Server'
                            />
                        )}
                        status={(
                            <FormattedMessage
                                id='workspace_limits.boards_cards.usage'
                                defaultMessage='{actual} of {limit} cards ({percent}%)'
                                values={{
                                    actual: usage.boards.cards,
                                    limit: cloudLimits.boards.cards,
                                    percent: Math.floor((usage.boards.cards / cloudLimits.boards.cards) * 100),
                                }}
                            />
                        )}
                        percent={Math.floor((usage.boards.cards / cloudLimits.boards.cards) * 100)}
                        icon='icon-product-boards'
                    />

                )}
                {cloudLimits?.integrations?.enabled && (
                    <LimitCard
                        name={
                            <FormattedMessage
                                id='workspace_limits.integrations_enabled'
                                defaultMessage='Enabled Integrations'
                            />
                        }
                        status={(
                            <FormattedMessage
                                id='workspace_limits.integrations_enabled.usage'
                                defaultMessage='{actual} of {limit} integrations ({percent}%)'
                                values={{
                                    actual: usage.integrations.enabled,
                                    limit: cloudLimits.integrations.enabled,
                                    percent: Math.floor((usage.integrations.enabled / cloudLimits.integrations.enabled) * 100),
                                }}
                            />
                        )}
                        percent={Math.floor((usage.integrations.enabled / cloudLimits.integrations.enabled) * 100)}
<<<<<<< HEAD
                        icon='icon-product-boards'
=======
                        icon='icon-apps'
>>>>>>> 89d99dca
                    />

                )}
            </div>
            <TempLaunchModalsComponent/>
        </div>
    );
};

export default Limits;<|MERGE_RESOLUTION|>--- conflicted
+++ resolved
@@ -6,17 +6,11 @@
 import {useDispatch, useSelector} from 'react-redux';
 
 import {cloudFreeEnabled} from 'mattermost-redux/selectors/entities/preferences';
-<<<<<<< HEAD
-import {getCloudLimits, getCloudLimitsLoaded} from 'mattermost-redux/selectors/entities/cloud';
-import {getCloudLimits as getCloudLimitsAction} from 'actions/cloud';
-import useGetUsage from 'components/common/hooks/useGetUsage';
-=======
 import {
     getCloudProducts,
     getCloudSubscription,
 } from 'mattermost-redux/selectors/entities/cloud';
 import {openModal, closeModal} from 'actions/views/modals';
->>>>>>> 89d99dca
 import {asGBString} from 'utils/limits';
 import {ModalIdentifiers} from 'utils/constants';
 import CloudUsageModal from 'components/cloud_usage_modal';
@@ -27,8 +21,6 @@
 
 import LimitCard from './limit_card';
 
-<<<<<<< HEAD
-=======
 // TODO: To be removed once components can be used from where they can belong,
 // an effort for a separate ticket.
 // This allows for quicker prototyping, development, and review
@@ -160,19 +152,13 @@
     );
 }
 
->>>>>>> 89d99dca
 const Limits = (): JSX.Element | null => {
     const isCloudFreeEnabled = useSelector(cloudFreeEnabled);
     const intl = useIntl();
-<<<<<<< HEAD
-    const usage = useGetUsage();
-    const [requestedLimits, setRequestedLimits] = useState(false);
-=======
     const subscription = useSelector(getCloudSubscription);
     const products = useSelector(getCloudProducts);
     const [cloudLimits, limitsLoaded] = useGetLimits();
     const usage = useGetUsage();
->>>>>>> 89d99dca
 
     if (!isCloudFreeEnabled || !limitsLoaded) {
         return null;
@@ -281,11 +267,7 @@
                             />
                         )}
                         percent={Math.floor((usage.integrations.enabled / cloudLimits.integrations.enabled) * 100)}
-<<<<<<< HEAD
-                        icon='icon-product-boards'
-=======
                         icon='icon-apps'
->>>>>>> 89d99dca
                     />
 
                 )}
