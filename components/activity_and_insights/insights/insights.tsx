// Copyright (c) 2015-present Mattermost, Inc. All Rights Reserved.
// See LICENSE.txt for license information.
import React, {memo, useEffect, useState, useCallback} from 'react';
import {useDispatch} from 'react-redux';

import {selectChannel} from 'mattermost-redux/actions/channels';

import {InsightsTimeFrames} from 'utils/constants';
import {localizeMessage} from 'utils/utils';

import InsightsHeader from './insights_header/insights_header';
import TopChannels from './top_channels/top_channels';

import './../activity_and_insights.scss';

export enum CardSizes {
    large = 'lg',
    medium = 'md',
    small = 'sm',
}
export type CardSize = CardSizes;

const Insights = () => {
    const dispatch = useDispatch();
    const [filterType, setFilterType] = useState('my');
    const [timeFrame, setTimeFrame] = useState({
        value: InsightsTimeFrames.INSIGHTS_7_DAYS,
        label: localizeMessage('insights.timeFrame.today', 'Today'),
    });

    const setFilterTypeTeam = useCallback(() => {
        setFilterType('team');
    }, []);

    const setFilterTypeMy = useCallback(() => {
        setFilterType('my');
    }, []);

    const setTimeFrameValue = useCallback((value) => {
        setTimeFrame(value);
    }, []);

    useEffect(() => {
        dispatch(selectChannel(''));
    }, []);

    return (
        <>
            <InsightsHeader
                filterType={filterType}
                setFilterTypeTeam={setFilterTypeTeam}
                setFilterTypeMy={setFilterTypeMy}
                timeFrame={timeFrame}
                setTimeFrame={setTimeFrameValue}
            />
            <div className='insights-body'>
                <TopChannels
                    size={CardSizes.large}
                />
<<<<<<< HEAD
=======
                <TopChannels
                    size={CardSizes.small}
                />
                <TopChannels
                    size={CardSizes.small}
                />
                <TopChannels
                    size={CardSizes.small}
                />
                <TopChannels
                    size={CardSizes.medium}
                />
                <TopChannels
                    size={CardSizes.medium}
                />
>>>>>>> b7ac23bc
            </div>
        </>
    );
};

export default memo(Insights);<|MERGE_RESOLUTION|>--- conflicted
+++ resolved
@@ -57,24 +57,6 @@
                 <TopChannels
                     size={CardSizes.large}
                 />
-<<<<<<< HEAD
-=======
-                <TopChannels
-                    size={CardSizes.small}
-                />
-                <TopChannels
-                    size={CardSizes.small}
-                />
-                <TopChannels
-                    size={CardSizes.small}
-                />
-                <TopChannels
-                    size={CardSizes.medium}
-                />
-                <TopChannels
-                    size={CardSizes.medium}
-                />
->>>>>>> b7ac23bc
             </div>
         </>
     );
