.ActivityAndInsights {
    background-color: rgba(var(--center-channel-color), 0.04);
<<<<<<< HEAD

    .insights-body {
        padding: 24px;
    }
=======
>>>>>>> 6f8a75c3
}<|MERGE_RESOLUTION|>--- conflicted
+++ resolved
@@ -1,10 +1,7 @@
 .ActivityAndInsights {
     background-color: rgba(var(--center-channel-color), 0.04);
-<<<<<<< HEAD
 
     .insights-body {
         padding: 24px;
     }
-=======
->>>>>>> 6f8a75c3
 }