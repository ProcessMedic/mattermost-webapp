.ActivityAndInsights {
    background-color: rgba(var(--center-channel-color-rgb), 0.04);

    .insights-body {
        padding: 24px;

        .top-channels-card {
            .Card__body {
                padding-right: 12px;
            }
        }

        .top-channel-container {
            display: flex;

            .top-channel-line-chart {
                flex: 0.67;
                margin-right: 16px;
            }

            .top-channel-list {
                flex: 0.33;
                margin-left: 16px;

                .top-channel-loading-row {
                    display: flex;
                    align-items: center;
                    padding: 12px 12px 12px 0;

                    &:nth-of-type(2) {
                        .skeleton-loader {
                            &.title {
                                flex: 0.85;
                            }
                        }
                    }

                    &:nth-of-type(3) {
                        .skeleton-loader {
                            &.title {
                                flex: 0.9;
                            }
                        }
                    }

                    &:nth-of-type(4) {
                        .skeleton-loader {
                            &.title {
                                flex: 0.5;
                            }
                        }
                    }

                    &:nth-of-type(5) {
                        .skeleton-loader {
                            &.title {
                                flex: 0.7;
                            }
                        }
                    }

                    .skeleton-loader {
                        &.title {
                            margin-left: 8px;
                        }
                    }
                }

                .channel-row {
                    display: flex;
                    align-items: center;
                    padding: 10px 12px;

                    &:nth-of-type(1) {
                        span.horizontal-bar {
                            background-color: var(--button-bg);
                        }
                    }

                    &:nth-of-type(2) {
                        span.horizontal-bar {
                            background-color: var(--online-indicator);
                        }
                    }

                    &:nth-of-type(3) {
                        span.horizontal-bar {
                            background-color: var(--away-indicator);
                        }
                    }

                    &:nth-of-type(4) {
                        span.horizontal-bar {
                            background-color: var(--dnd-indicator);
                        }
                    }

                    &:nth-of-type(5) {
                        span.horizontal-bar {
                            background-color: var(--new-message-separator);
                        }
                    }

                    &:hover {
<<<<<<< HEAD
                        background-color: rgba(var(--center-channel-text-rgb), 0.08);
=======
                        background-color: rgba(var(--center-channel-color-rgb), 0.08);
>>>>>>> 1cd4c918
                        border-radius: 4px;
                        text-decoration: none;
                    }

                    &:focus {
                        text-decoration: none;
                    }

                    .channel-display-name {
                        display: flex;
                        overflow: hidden;
                        flex: 1 0;

                        i.icon {
                            width: 14px;
                            height: 14px;
                            color: rgba(var(--center-channel-color-rgb), 0.56);
                            font-size: 14px;
                        }

                        .display-name {
                            overflow: hidden;
                            margin-left: 7px;
<<<<<<< HEAD
                            color: var(--center-channel-text);
=======
                            color: var(--center-channel-color);
>>>>>>> 1cd4c918
                            font-family: 'Open Sans';
                            font-size: 12px;
                            font-style: normal;
                            font-weight: 600;
                            line-height: 16px;
                            text-overflow: ellipsis;
                            white-space: nowrap;
                        }
                    }

                    .channel-message-count {
                        display: flex;
                        flex: 1 0;
                        align-items: center;

                        .message-count {
                            display: inline-flex;
                            flex: 0.2 0;
                            justify-content: flex-end;
                            color: rgba(var(--center-channel-color-rgb), 0.72);
                            font-family: 'Open Sans';
                            font-size: 11px;
                            font-style: normal;
                            font-weight: 400;
                            line-height: 16px;
                            text-align: right;
                        }

                        span.horizontal-bar {
                            height: 8px;
                            margin-left: 16px;
                            border-radius: 6px;
                        }
                    }
                }
            }
        }

        .top-reaction-container {
            display: flex;
            align-items: center;
            justify-content: center;
            margin: 0 18px;

            .bar-chart-entry {
                display: flex;
                flex: 0.2;
                flex-direction: column;
                align-items: center;
                margin-top: auto;

                &:nth-of-type(1) {
                    .skeleton-loader {
                        &.bar-chart {
                            height: 140px;
                        }
                    }

                    .bar-chart-data {
                        background-color: var(--button-bg);
                    }
                }

                &:nth-of-type(2) {
                    .bar-chart-data {
                        background-color: var(--online-indicator);
                    }
                }

                &:nth-of-type(3) {
                    .skeleton-loader {
                        &.bar-chart {
                            height: 140px;
                        }
                    }

                    .bar-chart-data {
                        background-color: var(--dnd-indicator);
                    }
                }

                &:nth-of-type(4) {
                    .skeleton-loader {
                        &.bar-chart {
                            height: 120px;
                        }
                    }

                    .bar-chart-data {
                        background-color: var(--new-message-separator);
                    }
                }

                &:nth-of-type(5) {
                    .skeleton-loader {
                        &.bar-chart {
                            height: 140px;
                        }
                    }

                    .bar-chart-data {
                        background-color: var(--away-indicator);
                    }
                }

                .reaction-count {
                    margin-bottom: 6px;
                    font-family: 'Open Sans';
                    font-size: 11px;
                    font-style: normal;
                    font-weight: 600;
                    line-height: 16px;
                }

                .skeleton-loader {
                    &.bar-chart {
                        margin-bottom: 6px;
                    }
                }

                .bar-chart-data {
                    width: 8px;
                    margin-bottom: 6px;
                    border-radius: 6px;
                }
            }
        }

        .empty-state {
            display: flex;
            flex: 1;
            flex-direction: column;
            align-items: center;
            margin: 70px 0;

            .empty-state-emoticon {
                display: flex;
                padding: 10px;
                margin-bottom: 8px;
                background: rgba(var(--center-channel-color-rgb), 0.08);
                border-radius: 50px;

                i.icon {
                    width: 20px;
                    color: rgba(var(--center-channel-color-rgb), 0.56);
                    font-size: 20px;
                }
            }

            .empty-state-text {
                max-width: 120px;
                color: rgba(var(--center-channel-color-rgb), 0.72);
                font-family: 'Open Sans';
                font-size: 12px;
                font-style: normal;
                font-weight: 400;
                line-height: 16px;
                text-align: center;
            }
        }
    }
}<|MERGE_RESOLUTION|>--- conflicted
+++ resolved
@@ -102,11 +102,7 @@
                     }
 
                     &:hover {
-<<<<<<< HEAD
-                        background-color: rgba(var(--center-channel-text-rgb), 0.08);
-=======
                         background-color: rgba(var(--center-channel-color-rgb), 0.08);
->>>>>>> 1cd4c918
                         border-radius: 4px;
                         text-decoration: none;
                     }
@@ -130,11 +126,7 @@
                         .display-name {
                             overflow: hidden;
                             margin-left: 7px;
-<<<<<<< HEAD
-                            color: var(--center-channel-text);
-=======
                             color: var(--center-channel-color);
->>>>>>> 1cd4c918
                             font-family: 'Open Sans';
                             font-size: 12px;
                             font-style: normal;
