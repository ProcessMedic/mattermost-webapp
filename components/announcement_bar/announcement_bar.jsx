--- conflicted
+++ resolved
@@ -69,12 +69,6 @@
             } else if (!this.props.sendEmailNotifications) {
                 ErrorStore.storeLastError({notification: true, message: ErrorBarTypes.PREVIEW_MODE});
                 return;
-<<<<<<< HEAD
-            } else if (this.props.canViewAPIv3Banner && this.props.enableAPIv3) {
-                ErrorStore.storeLastError({notification: true, message: ErrorBarTypes.APIV3_ENABLED});
-                return;
-=======
->>>>>>> bc48cd4b
             }
         }
 
