--- conflicted
+++ resolved
@@ -70,13 +70,7 @@
         currentTeammate,
         currentTeam: getCurrentTeam(state),
         currentUser: getCurrentUser(state),
-<<<<<<< HEAD
-        unreads: getUnreads(state)
-=======
         unreads: getUnreads(state),
-        showCreatePublicChannelOption,
-        showCreatePrivateChannelOption,
->>>>>>> f7a5ee1f
     };
 }
 
