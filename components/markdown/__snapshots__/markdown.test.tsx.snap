--- conflicted
+++ resolved
@@ -3,11 +3,7 @@
 exports[`components/Markdown should not render markdown when formatting is disabled 1`] = `
 <span>
   This _is_ some **Markdown**
-<<<<<<< HEAD
-  <PostEditedIndicator
-=======
   <Connect(PostEditedIndicator)
->>>>>>> bb381ed9
     editedAt={0}
     postId=""
   />
@@ -18,13 +14,13 @@
 <p
   key="0"
 >
-  This 
+  This
   <em
     key="1"
   >
     is
   </em>
-   some 
+   some
   <strong
     key="3"
   >
