// Copyright (c) 2015-present Mattermost, Inc. All Rights Reserved.
// See LICENSE.txt for license information.

import {connect} from 'react-redux';
import {bindActionCreators, Dispatch} from 'redux';

import {getConfig} from 'mattermost-redux/selectors/entities/general';
import {getPost} from 'mattermost-redux/selectors/entities/posts';
import {get, isCollapsedThreadsEnabled} from 'mattermost-redux/selectors/entities/preferences';
import {getCurrentTeamId} from 'mattermost-redux/selectors/entities/teams';
import {getUser} from 'mattermost-redux/selectors/entities/users';

import {GenericAction} from 'mattermost-redux/types/actions';
import {Post} from 'mattermost-redux/types/posts';

import {markPostAsUnread, emitShortcutReactToLastPostFrom} from 'actions/post_actions';

import {getShortcutReactToLastPostEmittedFrom, getOneClickReactionEmojis} from 'selectors/emojis';
import {getIsPostBeingEditedInRHS, isEmbedVisible} from 'selectors/posts';
import {getHighlightedPostId} from 'selectors/rhs';
import {getIsMobileView} from 'selectors/views/browser';

import {GlobalState} from 'types/store';

import {isArchivedChannel} from 'utils/channel_utils';
import {areConsecutivePostsBySameUser} from 'utils/post_utils';
import {Preferences} from 'utils/constants';

import RhsComment from './rhs_comment.jsx';

interface OwnProps {
    post: Post;
    previousPostId: string;
    teamId: string;
}

function isConsecutivePost(state: GlobalState, ownProps: OwnProps) {
    const post = ownProps.post;
    const previousPost = ownProps.previousPostId && getPost(state, ownProps.previousPostId);

    let consecutivePost = false;

    if (previousPost) {
        consecutivePost = areConsecutivePostsBySameUser(post, previousPost);
    }
    return consecutivePost;
}

function mapStateToProps(state: GlobalState, ownProps: OwnProps) {
    const config = getConfig(state);
    const enableEmojiPicker = config.EnableEmojiPicker === 'true';
    const enablePostUsernameOverride = config.EnablePostUsernameOverride === 'true';
    const teamId = ownProps.teamId || getCurrentTeamId(state);
    const channel = state.entities.channels.channels[ownProps.post.channel_id];
    const shortcutReactToLastPostEmittedFrom = getShortcutReactToLastPostEmittedFrom(state);

    const user = getUser(state, ownProps.post.user_id);
    const isBot = Boolean(user && user.is_bot);
    const highlightedPostId = getHighlightedPostId(state);

    let emojis = [];
    const oneClickReactionsEnabled = get(state, Preferences.CATEGORY_DISPLAY_SETTINGS, Preferences.ONE_CLICK_REACTIONS_ENABLED, Preferences.ONE_CLICK_REACTIONS_ENABLED_DEFAULT) === 'true';
    if (oneClickReactionsEnabled) {
        emojis = getOneClickReactionEmojis(state);
    }

    return {
        enableEmojiPicker,
        enablePostUsernameOverride,
        isEmbedVisible: isEmbedVisible(state, ownProps.post.id),
        isReadOnly: false,
        teamId,
        pluginPostTypes: state.plugins.postTypes,
        channelIsArchived: isArchivedChannel(channel),
        isConsecutivePost: isConsecutivePost(state, ownProps),
        isFlagged: get(state, Preferences.CATEGORY_FLAGGED_POST, ownProps.post.id, null) != null,
        compactDisplay: get(state, Preferences.CATEGORY_DISPLAY_SETTINGS, Preferences.MESSAGE_DISPLAY, Preferences.MESSAGE_DISPLAY_DEFAULT) === Preferences.MESSAGE_DISPLAY_COMPACT,
        shortcutReactToLastPostEmittedFrom,
        isBot,
        collapsedThreadsEnabled: isCollapsedThreadsEnabled(state),
        shouldHighlight: highlightedPostId === ownProps.post.id,
        oneClickReactionsEnabled,
        recentEmojis: emojis,
        isExpanded: state.views.rhs.isSidebarExpanded,
<<<<<<< HEAD
        isPostBeingEdited: getIsPostBeingEditedInRHS(state, ownProps.post.id),
=======
        isMobileView: getIsMobileView(state),
>>>>>>> ccae9a6a
    };
}

function mapDispatchToProps(dispatch: Dispatch<GenericAction>) {
    return {
        actions: bindActionCreators({
            markPostAsUnread,
            emitShortcutReactToLastPostFrom,
        }, dispatch),
    };
}

export default connect(mapStateToProps, mapDispatchToProps)(RhsComment);<|MERGE_RESOLUTION|>--- conflicted
+++ resolved
@@ -82,11 +82,8 @@
         oneClickReactionsEnabled,
         recentEmojis: emojis,
         isExpanded: state.views.rhs.isSidebarExpanded,
-<<<<<<< HEAD
         isPostBeingEdited: getIsPostBeingEditedInRHS(state, ownProps.post.id),
-=======
         isMobileView: getIsMobileView(state),
->>>>>>> ccae9a6a
     };
 }
 
