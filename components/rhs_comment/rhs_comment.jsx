// Copyright (c) 2015-present Mattermost, Inc. All Rights Reserved.
// See LICENSE.txt for license information.
/* eslint-disable react/no-string-refs */

import PropTypes from 'prop-types';
import React from 'react';
import {FormattedMessage} from 'react-intl';

import {Posts} from 'mattermost-redux/constants/index';
import {
    isPostEphemeral,
    isPostPendingOrFailed,
    isMeMessage as checkIsMeMessage,
} from 'mattermost-redux/utils/post_utils';

import Constants, {Locations, A11yCustomEventTypes} from 'utils/constants';
import * as PostUtils from 'utils/post_utils';
import DotMenu from 'components/dot_menu';
import FileAttachmentListContainer from 'components/file_attachment_list';
import OverlayTrigger from 'components/overlay_trigger';
import Tooltip from 'components/tooltip';
import PostProfilePicture from 'components/post_profile_picture';
import FailedPostOptions from 'components/post_view/failed_post_options';
import PostAriaLabelDiv from 'components/post_view/post_aria_label_div';
import PostFlagIcon from 'components/post_view/post_flag_icon';
import PostTime from 'components/post_view/post_time';
import PostRecentReactions from 'components/post_view/post_recent_reactions';
import PostReaction from 'components/post_view/post_reaction';
import ReactionList from 'components/post_view/reaction_list';
import MessageWithAdditionalContent from 'components/message_with_additional_content';
import BotBadge from 'components/widgets/badges/bot_badge';
import Badge from 'components/widgets/badges/badge';
import InfoSmallIcon from 'components/widgets/icons/info_small_icon';
import PostPreHeader from 'components/post_view/post_pre_header';
import UserProfile from 'components/user_profile';
import CustomStatusEmoji from 'components/custom_status/custom_status_emoji';
import {Emoji} from 'mattermost-redux/types/emojis';
import EditPost from 'components/edit_post';

export default class RhsComment extends React.PureComponent {
    static propTypes = {
        post: PropTypes.object,
        teamId: PropTypes.string.isRequired,
        currentUserId: PropTypes.string.isRequired,
        compactDisplay: PropTypes.bool,
        isFlagged: PropTypes.bool.isRequired,
        isBusy: PropTypes.bool,
        removePost: PropTypes.func.isRequired,
        previewCollapsed: PropTypes.string.isRequired,
        previewEnabled: PropTypes.bool.isRequired,
        isEmbedVisible: PropTypes.bool,
        enableEmojiPicker: PropTypes.bool.isRequired,
        enablePostUsernameOverride: PropTypes.bool.isRequired,
        isReadOnly: PropTypes.bool.isRequired,
        pluginPostTypes: PropTypes.object,
        channelIsArchived: PropTypes.bool.isRequired,
        isConsecutivePost: PropTypes.bool,
        handleCardClick: PropTypes.func,
        a11yIndex: PropTypes.number,

        /**
         * If the user that made the post is a bot.
         */
        isBot: PropTypes.bool.isRequired,

        /**
         * To Check if the current post is last in the list of RHS
         */
        isLastPost: PropTypes.bool,

        /**
         * To check if the state of emoji for last message and from where it was emitted
         */
        shortcutReactToLastPostEmittedFrom: PropTypes.string,
        actions: PropTypes.shape({
            markPostAsUnread: PropTypes.func.isRequired,

            /**
             * Function to set or unset emoji picker for last message
             */
            emitShortcutReactToLastPostFrom: PropTypes.func,
        }),
        timestampProps: PropTypes.object,
        collapsedThreadsEnabled: PropTypes.bool,

        /**
         * To Check if the current post is to be highlighted and scrolled into center view of RHS
         */
        shouldHighlight: PropTypes.bool,

        oneClickReactionsEnabled: PropTypes.bool,
        recentEmojis: PropTypes.arrayOf(Emoji),

        isExpanded: PropTypes.bool,
<<<<<<< HEAD

        /**
         * check if the current post is being edited at the moment
         */
        isPostBeingEdited: PropTypes.bool,
=======
        isMobileView: PropTypes.bool.isRequired,
>>>>>>> ccae9a6a
    };

    constructor(props) {
        super(props);

        this.postRef = React.createRef();
        this.dotMenuRef = React.createRef();

        this.state = {
            showEmojiPicker: false,
            dropdownOpened: false,
            fileDropdownOpened: false,
            alt: false,
            hover: false,
            a11yActive: false,
            currentAriaLabel: '',
        };

        this.postHeaderRef = React.createRef();
    }

    componentDidMount() {
        document.addEventListener('keydown', this.handleAlt);
        document.addEventListener('keyup', this.handleAlt);

        if (this.postRef.current) {
            this.postRef.current.addEventListener(A11yCustomEventTypes.ACTIVATE, this.handleA11yActivateEvent);
            this.postRef.current.addEventListener(A11yCustomEventTypes.DEACTIVATE, this.handleA11yDeactivateEvent);
        }
    }

    componentWillUnmount() {
        document.removeEventListener('keydown', this.handleAlt);
        document.removeEventListener('keyup', this.handleAlt);

        if (this.postRef.current) {
            this.postRef.current.removeEventListener(A11yCustomEventTypes.ACTIVATE, this.handleA11yActivateEvent);
            this.postRef.current.removeEventListener(A11yCustomEventTypes.DEACTIVATE, this.handleA11yDeactivateEvent);
        }
    }

    componentDidUpdate(prevProps) {
        const {shortcutReactToLastPostEmittedFrom, isLastPost} = this.props;

        if (this.state.a11yActive) {
            this.postRef.current.dispatchEvent(new Event(A11yCustomEventTypes.UPDATE));
        }

        const shortcutReactToLastPostEmittedFromRHS = prevProps.shortcutReactToLastPostEmittedFrom !== shortcutReactToLastPostEmittedFrom &&
        shortcutReactToLastPostEmittedFrom === Locations.RHS_ROOT;
        if (shortcutReactToLastPostEmittedFromRHS) {
            // Opening the emoji picker when more than one post in rhs is present
            this.handleShortcutReactToLastPost(isLastPost);
        }
    }

    handleShortcutReactToLastPost = (isLastPost) => {
        if (isLastPost) {
            const {
                channelIsArchived,
                enableEmojiPicker,
                isMobileView,
                isReadOnly,
                post,
                actions: {
                    emitShortcutReactToLastPostFrom,
                },
            } = this.props;

            // Setting the last message emoji action to empty to clean up the redux state
            emitShortcutReactToLastPostFrom(Locations.NO_WHERE);

            // Following are the types of posts on which adding reaction is not possible
            const isDeletedPost = post && post.state === Posts.POST_DELETED;
            const isEphemeralPost = post && isPostEphemeral(post);
            const isSystemMessage = post && PostUtils.isSystemMessage(post);
            const isAutoRespondersPost = post && PostUtils.fromAutoResponder(post);
            const isFailedPost = post && post.failed;

            // Checking if rhs comment is in scroll view of the user
            const boundingRectOfPostInfo = this.postHeaderRef.current.getBoundingClientRect();
            const isPostHeaderVisibleToUser = (boundingRectOfPostInfo.top - 110) > 0 &&
                boundingRectOfPostInfo.bottom < (window.innerHeight);

            if (isPostHeaderVisibleToUser && !isEphemeralPost && !isSystemMessage && !isReadOnly && !isFailedPost &&
                !isAutoRespondersPost && !isDeletedPost && !channelIsArchived && !isMobileView && enableEmojiPicker) {
                this.setState({hover: true}, () => {
                    this.toggleEmojiPicker();
                });
            }
        }
    }

    removePost = () => {
        this.props.removePost(this.props.post);
    };

    createRemovePostButton = () => {
        return (
            <button
                className='post__remove theme color--link style--none'
                type='button'
                onClick={this.removePost}
            >
                {'×'}
            </button>
        );
    };

    renderPostTime = () => {
        const post = this.props.post;

        const isPermalink = !(Posts.POST_DELETED === post.state || isPostPendingOrFailed(post));

        return (
            <PostTime
                isPermalink={isPermalink}
                eventTime={post.create_at}
                postId={post.id}
                location={Locations.RHS_COMMENT}
                timestampProps={{...this.props.timestampProps, style: this.props.isConsecutivePost && !this.props.compactDisplay ? 'narrow' : undefined}}
            />
        );
    };

    toggleEmojiPicker = () => {
        const showEmojiPicker = !this.state.showEmojiPicker;

        this.setState({
            showEmojiPicker,
        });
    };

    getClassName = (post, isSystemMessage, isMeMessage) => {
        let className = 'post post--thread same--root post--comment';

        if (this.props.shouldHighlight) {
            className += ' post--highlight';
        }

        if (this.props.isPostBeingEdited) {
            className += ' post--editing';
        }

        if (this.props.currentUserId === post.user_id) {
            className += ' current--user';
        }

        if (isSystemMessage || isMeMessage) {
            className += ' post--system';
        }

        if (this.props.compactDisplay) {
            className += ' post--compact';
        }

        if (this.state.dropdownOpened || this.state.fileDropdownOpened || this.state.showEmojiPicker) {
            className += ' post--hovered';
        }

        if (this.props.isConsecutivePost) {
            className += ' same--user';
        }

        if (this.state.alt && !this.props.channelIsArchived) {
            className += ' cursor--pointer';
        }

        return className;
    };

    handleAlt = (e) => {
        if (this.state.alt !== e.altKey) {
            this.setState({alt: e.altKey});
        }
    }

    handleDropdownOpened = (isOpened) => {
        this.setState({
            dropdownOpened: isOpened,
        });
    };

    handleFileDropdownOpened = (isOpened) => {
        this.setState({
            fileDropdownOpened: isOpened,
        });
    };

    getDotMenuRef = () => {
        return this.dotMenuRef.current;
    };

    setHover = () => {
        this.setState({hover: true});
    }

    unsetHover = () => {
        this.setState({hover: false});
    }

    handleA11yActivateEvent = () => {
        this.setState({a11yActive: true});
    }

    handleA11yDeactivateEvent = () => {
        this.setState({a11yActive: false});
    }

    handlePostClick = (e) => {
        if (this.props.channelIsArchived) {
            return;
        }

        if (e.altKey) {
            this.props.actions.markPostAsUnread(this.props.post, 'RHS_COMMENT');
        }
    }

    render() {
<<<<<<< HEAD
        const {post, isConsecutivePost, isReadOnly, channelIsArchived, collapsedThreadsEnabled, isPostBeingEdited} = this.props;
=======
        const {
            channelIsArchived,
            collapsedThreadsEnabled,
            isConsecutivePost,
            isMobileView,
            isReadOnly,
            post,
        } = this.props;
>>>>>>> ccae9a6a

        const isPostDeleted = post && post.state === Posts.POST_DELETED;
        const isEphemeral = isPostEphemeral(post);
        const isSystemMessage = PostUtils.isSystemMessage(post);
        const isMeMessage = checkIsMeMessage(post);
        const fromAutoResponder = PostUtils.fromAutoResponder(post);

        let botIndicator;
        let profilePicture;
        let visibleMessage;

        let userProfile = null;
        if (this.props.compactDisplay || isMobileView) {
            userProfile = (
                <UserProfile
                    userId={post.user_id}
                    channelId={post.channel_id}
                    isBusy={this.props.isBusy}
                    isRHS={true}
                    hasMention={true}
                />
            );
        }

        if (!isConsecutivePost) {
            userProfile = (
                <UserProfile
                    userId={post.user_id}
                    channelId={post.channel_id}
                    isBusy={this.props.isBusy}
                    isRHS={true}
                    hasMention={true}
                />
            );

            profilePicture = (
                <PostProfilePicture
                    compactDisplay={this.props.compactDisplay}
                    isBusy={this.props.isBusy}
                    isRHS={true}
                    post={post}
                    userId={post.user_id}
                    channelId={post.channel_id}
                />
            );

            if (post.props && post.props.from_webhook) {
                if (post.props.override_username && this.props.enablePostUsernameOverride) {
                    userProfile = (
                        <UserProfile
                            userId={post.user_id}
                            channelId={post.channel_id}
                            hideStatus={true}
                            overwriteName={post.props.override_username}
                            disablePopover={true}
                        />
                    );
                } else {
                    userProfile = (
                        <UserProfile
                            userId={post.user_id}
                            channelId={post.channel_id}
                            hideStatus={true}
                            disablePopover={true}
                        />
                    );
                }

                botIndicator = (<BotBadge className='col col__name'/>);
            } else if (fromAutoResponder) {
                userProfile = (
                    <span className='auto-responder'>
                        <UserProfile
                            userId={post.user_id}
                            channelId={post.channel_id}
                            hideStatus={true}
                            isBusy={this.props.isBusy}
                            isRHS={true}
                            hasMention={true}
                        />
                    </span>
                );
                botIndicator = (
                    <Badge className='col col__name'>
                        <FormattedMessage
                            id='post_info.auto_responder'
                            defaultMessage='AUTOMATIC REPLY'
                        />
                    </Badge>
                );
            } else if (isSystemMessage && this.props.isBot) {
                userProfile = (
                    <UserProfile
                        userId={post.user_id}
                        channelId={post.channel_id}
                        hideStatus={true}
                    />
                );

                visibleMessage = (
                    <span className='post__visibility'>
                        <FormattedMessage
                            id='post_info.message.visible'
                            defaultMessage='(Only visible to you)'
                        />
                    </span>
                );
            } else if (isSystemMessage) {
                userProfile = (
                    <UserProfile
                        overwriteName={
                            <FormattedMessage
                                id='post_info.system'
                                defaultMessage='System'
                            />
                        }
                        overwriteImage={Constants.SYSTEM_MESSAGE_PROFILE_IMAGE}
                        disablePopover={true}
                        channelId={post.channel_id}
                    />
                );
                visibleMessage = (
                    <span className='post__visibility'>
                        <FormattedMessage
                            id='post_info.message.visible'
                            defaultMessage='(Only visible to you)'
                        />
                    </span>
                );
            }
        }

        let failedPostOptions;

        if (post.failed) {
            failedPostOptions = <FailedPostOptions post={this.props.post}/>;
        }

        const postClass = PostUtils.isEdited(this.props.post) ? ' post--edited' : '';

        let fileAttachment = null;
        if (post.file_ids && post.file_ids.length > 0) {
            fileAttachment = (
                <FileAttachmentListContainer
                    post={post}
                    compactDisplay={this.props.compactDisplay}
                    handleFileDropdownOpened={this.handleFileDropdownOpened}
                />
            );
        }

        const showRecentlyUsedReactions = (!isReadOnly && !isEphemeral && !post.failed && !isSystemMessage && !channelIsArchived && this.props.oneClickReactionsEnabled && this.props.enableEmojiPicker);
        let showRecentReacions;
        if (showRecentlyUsedReactions) {
            showRecentReacions = (
                <PostRecentReactions
                    channelId={post.channel_id}
                    postId={post.id}
                    teamId={this.props.teamId}
                    emojis={this.props.recentEmojis}
                    getDotMenuRef={this.getDotMenuRef}
                    size={this.props.isExpanded ? 3 : 1}
                />
            );
        }

        let postReaction;
        if (!isReadOnly && !isEphemeral && !post.failed && !isSystemMessage && this.props.enableEmojiPicker && !channelIsArchived) {
            postReaction = (
                <PostReaction
                    channelId={post.channel_id}
                    postId={post.id}
                    teamId={this.props.teamId}
                    getDotMenuRef={this.getDotMenuRef}
                    location={Locations.RHS_COMMENT}
                    showEmojiPicker={this.state.showEmojiPicker}
                    toggleEmojiPicker={this.toggleEmojiPicker}
                />
            );
        }

        let flagIcon = null;
        if (!isMobileView && (!isEphemeral && !post.failed && !isSystemMessage)) {
            flagIcon = (
                <PostFlagIcon
                    location={Locations.RHS_COMMENT}
                    postId={post.id}
                    isFlagged={this.props.isFlagged}
                />
            );
        }

        let options;
        if (isEphemeral) {
            options = (
                <div className='col col__remove'>
                    {this.createRemovePostButton()}
                </div>
            );
        } else if (isPostDeleted) {
            options = null;
        } else if (!isSystemMessage && (isMobileView || this.state.hover || this.state.a11yActive || this.state.dropdownOpened || this.state.showEmojiPicker)) {
            const dotMenu = (
                <DotMenu
                    post={this.props.post}
                    location={Locations.RHS_COMMENT}
                    isFlagged={this.props.isFlagged}
                    handleDropdownOpened={this.handleDropdownOpened}
                    handleAddReactionClick={this.toggleEmojiPicker}
                    isReadOnly={isReadOnly || channelIsArchived}
                    isMenuOpen={this.state.dropdownOpened}
                    enableEmojiPicker={this.props.enableEmojiPicker}
                />
            );

            options = (
                <div
                    ref={this.dotMenuRef}
                    data-testid={`post-menu-${this.props.post.id}`}
                    className='col post-menu'
                >
                    {!collapsedThreadsEnabled && !showRecentlyUsedReactions && dotMenu}
                    {showRecentReacions}
                    {postReaction}
                    {flagIcon}
                    {(collapsedThreadsEnabled || showRecentlyUsedReactions) && dotMenu}
                </div>
            );
        }

        const postTime = this.renderPostTime();

        let postInfoIcon;
        if (post.props && post.props.card) {
            postInfoIcon = (
                <OverlayTrigger
                    delayShow={Constants.OVERLAY_TIME_DELAY}
                    placement='top'
                    overlay={
                        <Tooltip>
                            <FormattedMessage
                                id='post_info.info.view_additional_info'
                                defaultMessage='View additional info'
                            />
                        </Tooltip>
                    }
                >
                    <button
                        className='card-icon__container icon--show style--none'
                        onClick={(e) => {
                            e.preventDefault();
                            this.props.handleCardClick(this.props.post);
                        }}
                    >
                        <InfoSmallIcon
                            className='icon icon__info'
                            aria-hidden='true'
                        />
                    </button>
                </OverlayTrigger>
            );
        }

        let customStatus;
        if (!isSystemMessage) {
            customStatus = (
                <CustomStatusEmoji
                    userID={post.user_id}
                    showTooltip={true}
                    emojiStyle={{
                        marginLeft: 4,
                        marginTop: 2,
                    }}
                />
            );
        }

        return (
            <PostAriaLabelDiv
                role='listitem'
                post={post}
                ref={this.postRef}
                id={'rhsPost_' + post.id}
                tabIndex='-1'
                className={`a11y__section ${this.getClassName(post, isSystemMessage, isMeMessage)}`}
                onClick={this.handlePostClick}
                onMouseOver={this.setHover}
                onMouseLeave={this.unsetHover}
                onFocus={this.handlePostFocus}
                data-a11y-sort-order={this.props.a11yIndex}
            >
                <PostPreHeader
                    isFlagged={this.props.isFlagged}
                    isPinned={post.is_pinned}
                    channelId={post.channel_id}
                />
                <div
                    role='application'
                    className='post__content'
                >
                    <div className='post__img'>
                        {profilePicture}
                    </div>
                    <div>
                        <div
                            className='post__header'
                            ref={this.postHeaderRef}
                        >
                            <div className='col col__name'>
                                {userProfile}
                                {botIndicator}
                                {customStatus}
                            </div>
                            <div className='col'>
                                {postTime}
                                {postInfoIcon}
                                {visibleMessage}
                            </div>
                            {!isPostBeingEdited && options}
                        </div>
                        <div className={`post__body${postClass}`} >
                            {failedPostOptions}
                            {isPostBeingEdited && <EditPost/>}
                            <MessageWithAdditionalContent
                                post={post}
                                previewCollapsed={this.props.previewCollapsed}
                                previewEnabled={this.props.previewEnabled}
                                isEmbedVisible={this.props.isEmbedVisible}
                                pluginPostTypes={this.props.pluginPostTypes}
                                className={isPostBeingEdited ? 'invisible' : ''}
                            />
                            {fileAttachment}
                            <ReactionList
                                post={post}
                                isReadOnly={isReadOnly || channelIsArchived}
                            />
                        </div>
                    </div>
                </div>
            </PostAriaLabelDiv>
        );
    }
}<|MERGE_RESOLUTION|>--- conflicted
+++ resolved
@@ -92,15 +92,12 @@
         recentEmojis: PropTypes.arrayOf(Emoji),
 
         isExpanded: PropTypes.bool,
-<<<<<<< HEAD
 
         /**
          * check if the current post is being edited at the moment
          */
         isPostBeingEdited: PropTypes.bool,
-=======
         isMobileView: PropTypes.bool.isRequired,
->>>>>>> ccae9a6a
     };
 
     constructor(props) {
@@ -321,9 +318,6 @@
     }
 
     render() {
-<<<<<<< HEAD
-        const {post, isConsecutivePost, isReadOnly, channelIsArchived, collapsedThreadsEnabled, isPostBeingEdited} = this.props;
-=======
         const {
             channelIsArchived,
             collapsedThreadsEnabled,
@@ -331,8 +325,8 @@
             isMobileView,
             isReadOnly,
             post,
+            isPostBeingEdited,
         } = this.props;
->>>>>>> ccae9a6a
 
         const isPostDeleted = post && post.state === Posts.POST_DELETED;
         const isEphemeral = isPostEphemeral(post);
