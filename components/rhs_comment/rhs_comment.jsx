--- conflicted
+++ resolved
@@ -35,11 +35,8 @@
 import PostPreHeader from 'components/post_view/post_pre_header';
 import UserProfile from 'components/user_profile';
 import CustomStatusEmoji from 'components/custom_status/custom_status_emoji';
-<<<<<<< HEAD
+import {Emoji} from 'mattermost-redux/types/emojis';
 import EditPost from 'components/edit_post';
-=======
-import {Emoji} from 'mattermost-redux/types/emojis';
->>>>>>> bb381ed9
 
 export default class RhsComment extends React.PureComponent {
     static propTypes = {
@@ -92,17 +89,15 @@
          */
         shouldHighlight: PropTypes.bool,
 
-<<<<<<< HEAD
+        oneClickReactionsEnabled: PropTypes.bool,
+        recentEmojis: PropTypes.arrayOf(Emoji),
+
+        isExpanded: PropTypes.bool,
+
         /**
          * check if the current post is being edited at the moment
          */
         isPostBeingEdited: PropTypes.bool,
-=======
-        oneClickReactionsEnabled: PropTypes.bool,
-        recentEmojis: PropTypes.arrayOf(Emoji),
-
-        isExpanded: PropTypes.bool,
->>>>>>> bb381ed9
     };
 
     constructor(props) {
