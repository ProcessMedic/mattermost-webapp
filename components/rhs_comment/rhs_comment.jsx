// Copyright (c) 2015-present Mattermost, Inc. All Rights Reserved.
// See LICENSE.txt for license information.
/* eslint-disable react/no-string-refs */

import PropTypes from 'prop-types';
import React from 'react';
import {FormattedMessage} from 'react-intl';
import {Tooltip} from 'react-bootstrap';

import {Posts, Preferences} from 'mattermost-redux/constants/index';
import {
    isPostEphemeral,
    isPostPendingOrFailed,
    isMeMessage as checkIsMeMessage,
} from 'mattermost-redux/utils/post_utils';

import Constants, {Locations, A11yCustomEventTypes} from 'utils/constants';
import * as PostUtils from 'utils/post_utils';
import {isMobile} from 'utils/utils.jsx';
import ActionsMenu from 'components/actions_menu';
import DotMenu from 'components/dot_menu';
import FileAttachmentListContainer from 'components/file_attachment_list';
import OverlayTrigger from 'components/overlay_trigger';
import PostProfilePicture from 'components/post_profile_picture';
import FailedPostOptions from 'components/post_view/failed_post_options';
import PostAriaLabelDiv from 'components/post_view/post_aria_label_div';
import PostFlagIcon from 'components/post_view/post_flag_icon';
import PostTime from 'components/post_view/post_time';
import PostRecentReactions from 'components/post_view/post_recent_reactions';
import PostReaction from 'components/post_view/post_reaction';
import ReactionList from 'components/post_view/reaction_list';
import MessageWithAdditionalContent from 'components/message_with_additional_content';
import BotBadge from 'components/widgets/badges/bot_badge';
import Badge from 'components/widgets/badges/badge';
import InfoSmallIcon from 'components/widgets/icons/info_small_icon';
import PostPreHeader from 'components/post_view/post_pre_header';
import UserProfile from 'components/user_profile';
import CustomStatusEmoji from 'components/custom_status/custom_status_emoji';
import {Emoji} from 'mattermost-redux/types/emojis';

export default class RhsComment extends React.PureComponent {
    static propTypes = {
        post: PropTypes.object,
        teamId: PropTypes.string.isRequired,
        currentUserId: PropTypes.string.isRequired,
        compactDisplay: PropTypes.bool,
        isFlagged: PropTypes.bool.isRequired,
        isBusy: PropTypes.bool,
        removePost: PropTypes.func.isRequired,
        previewCollapsed: PropTypes.string.isRequired,
        previewEnabled: PropTypes.bool.isRequired,
        isEmbedVisible: PropTypes.bool,
        enableEmojiPicker: PropTypes.bool.isRequired,
        enablePostUsernameOverride: PropTypes.bool.isRequired,
        isReadOnly: PropTypes.bool.isRequired,
        pluginPostTypes: PropTypes.object,
        channelIsArchived: PropTypes.bool.isRequired,
        isConsecutivePost: PropTypes.bool,
        handleCardClick: PropTypes.func,
        a11yIndex: PropTypes.number,

        /**
         * If the user that made the post is a bot.
         */
        isBot: PropTypes.bool.isRequired,

        /**
         * To Check if the current post is last in the list of RHS
         */
        isLastPost: PropTypes.bool,

        /**
         * To check if the state of emoji for last message and from where it was emitted
         */
        shortcutReactToLastPostEmittedFrom: PropTypes.string,
        actions: PropTypes.shape({
            markPostAsUnread: PropTypes.func.isRequired,

            /**
             * Function to set or unset emoji picker for last message
             */
            emitShortcutReactToLastPostFrom: PropTypes.func,

            /**
             * Function to set viewed Actions Menu for first time
             */
            setActionsMenuInitialisationState: PropTypes.func,
        }),
        timestampProps: PropTypes.object,
        collapsedThreadsEnabled: PropTypes.bool,

        shouldShowActionsMenu: PropTypes.bool,

        /**
        * true when Actions Menu is first time opened
         */
        firstTimeActionsMenuOpened: PropTypes.bool,

        /**
         * To Check if the current post is to be highlighted and scrolled into center view of RHS
         */
        shouldHighlight: PropTypes.bool,

        oneClickReactionsEnabled: PropTypes.bool,
        recentEmojis: PropTypes.arrayOf(Emoji),

        isExpanded: PropTypes.bool,
    };

    constructor(props) {
        super(props);

        this.postRef = React.createRef();
        this.dotMenuRef = React.createRef();

        this.state = {
            showEmojiPicker: false,
            showDotMenu: false,
            showActionsMenu: false,
            fileDropdownOpened: false,
            alt: false,
            hover: false,
            a11yActive: false,
            currentAriaLabel: '',
        };

        this.postHeaderRef = React.createRef();
    }

    componentDidMount() {
        document.addEventListener('keydown', this.handleAlt);
        document.addEventListener('keyup', this.handleAlt);

        if (this.postRef.current) {
            this.postRef.current.addEventListener(A11yCustomEventTypes.ACTIVATE, this.handleA11yActivateEvent);
            this.postRef.current.addEventListener(A11yCustomEventTypes.DEACTIVATE, this.handleA11yDeactivateEvent);
        }
    }

    componentWillUnmount() {
        document.removeEventListener('keydown', this.handleAlt);
        document.removeEventListener('keyup', this.handleAlt);

        if (this.postRef.current) {
            this.postRef.current.removeEventListener(A11yCustomEventTypes.ACTIVATE, this.handleA11yActivateEvent);
            this.postRef.current.removeEventListener(A11yCustomEventTypes.DEACTIVATE, this.handleA11yDeactivateEvent);
        }
    }

    componentDidUpdate(prevProps) {
        const {shortcutReactToLastPostEmittedFrom, isLastPost} = this.props;

        if (this.state.a11yActive) {
            this.postRef.current.dispatchEvent(new Event(A11yCustomEventTypes.UPDATE));
        }

        const shortcutReactToLastPostEmittedFromRHS = prevProps.shortcutReactToLastPostEmittedFrom !== shortcutReactToLastPostEmittedFrom &&
        shortcutReactToLastPostEmittedFrom === Locations.RHS_ROOT;
        if (shortcutReactToLastPostEmittedFromRHS) {
            // Opening the emoji picker when more than one post in rhs is present
            this.handleShortcutReactToLastPost(isLastPost);
        }
    }

    handleShortcutReactToLastPost = (isLastPost) => {
        if (isLastPost) {
            const {isReadOnly, channelIsArchived, enableEmojiPicker, post,
                actions: {emitShortcutReactToLastPostFrom}} = this.props;

            // Setting the last message emoji action to empty to clean up the redux state
            emitShortcutReactToLastPostFrom(Locations.NO_WHERE);

            // Following are the types of posts on which adding reaction is not possible
            const isDeletedPost = post && post.state === Posts.POST_DELETED;
            const isEphemeralPost = post && isPostEphemeral(post);
            const isSystemMessage = post && PostUtils.isSystemMessage(post);
            const isAutoRespondersPost = post && PostUtils.fromAutoResponder(post);
            const isFailedPost = post && post.failed;

            // Checking if rhs comment is in scroll view of the user
            const boundingRectOfPostInfo = this.postHeaderRef.current.getBoundingClientRect();
            const isPostHeaderVisibleToUser = (boundingRectOfPostInfo.top - 110) > 0 &&
                boundingRectOfPostInfo.bottom < (window.innerHeight);

            if (isPostHeaderVisibleToUser && !isEphemeralPost && !isSystemMessage && !isReadOnly && !isFailedPost &&
                !isAutoRespondersPost && !isDeletedPost && !channelIsArchived && !isMobile() && enableEmojiPicker) {
                this.setState({hover: true}, () => {
                    this.toggleEmojiPicker();
                });
            }
        }
    }

    removePost = () => {
        this.props.removePost(this.props.post);
    };

    createRemovePostButton = () => {
        return (
            <button
                className='post__remove theme color--link style--none'
                type='button'
                onClick={this.removePost}
            >
                {'×'}
            </button>
        );
    };

    renderPostTime = () => {
        const post = this.props.post;

        const isPermalink = !(Posts.POST_DELETED === post.state || isPostPendingOrFailed(post));

        return (
            <PostTime
                isPermalink={isPermalink}
                eventTime={post.create_at}
                postId={post.id}
                location={Locations.RHS_COMMENT}
                timestampProps={{...this.props.timestampProps, style: this.props.isConsecutivePost && !this.props.compactDisplay ? 'narrow' : undefined}}
            />
        );
    };

    toggleEmojiPicker = () => {
        const showEmojiPicker = !this.state.showEmojiPicker;

        this.setState({
            showEmojiPicker,
        });
    };

    getClassName = (post, isSystemMessage, isMeMessage) => {
        let className = 'post post--thread same--root post--comment';

        if (this.props.shouldHighlight) {
            className += ' post--highlight';
        }

        if (this.props.currentUserId === post.user_id) {
            className += ' current--user';
        }

        if (isSystemMessage || isMeMessage) {
            className += ' post--system';
        }

        if (this.props.compactDisplay) {
            className += ' post--compact';
        }

        if (this.state.showDotMenu || this.state.showActionsMenu || this.state.fileDropdownOpened || this.state.showEmojiPicker) {
            className += ' post--hovered';
        }

        if (this.props.isConsecutivePost) {
            className += ' same--user';
        }

        if (this.state.alt && !this.props.channelIsArchived) {
            className += ' cursor--pointer';
        }

        return className;
    };

    handleAlt = (e) => {
        if (this.state.alt !== e.altKey) {
            this.setState({alt: e.altKey});
        }
    }

    handleDotMenuOpened = (open) => {
        this.setState({showDotMenu: open});
    };

    handleFileDropdownOpened = (open) => {
        this.setState({fileDropdownOpened: open});
    };

    handleActionsMenuOpened = (open) => {
        const {actions} = this.props;
        if (this.props.firstTimeActionsMenuOpened) {
            actions.setActionsMenuInitialisationState?.(({[Preferences.ACTIONS_MENU_VIEWED]: true}));
            return;
        }

        this.setState({showActionsMenu: open});
    };

    getDotMenuRef = () => {
        return this.dotMenuRef.current;
    };

    setHover = () => {
        this.setState({hover: true});
    }

    unsetHover = () => {
        this.setState({hover: false});
    }

    handleA11yActivateEvent = () => {
        this.setState({a11yActive: true});
    }

    handleA11yDeactivateEvent = () => {
        this.setState({a11yActive: false});
    }

    handlePostClick = (e) => {
        if (this.props.channelIsArchived) {
            return;
        }

        if (e.altKey) {
            this.props.actions.markPostAsUnread(this.props.post, 'RHS_COMMENT');
        }
    }

    render() {
        const {post, isConsecutivePost, isReadOnly, channelIsArchived, collapsedThreadsEnabled} = this.props;

        const isPostDeleted = post && post.state === Posts.POST_DELETED;
        const isEphemeral = isPostEphemeral(post);
        const isSystemMessage = PostUtils.isSystemMessage(post);
        const isMeMessage = checkIsMeMessage(post);
        const fromAutoResponder = PostUtils.fromAutoResponder(post);

        let botIndicator;
        let profilePicture;
        let visibleMessage;

        let userProfile = null;
        if (this.props.compactDisplay || isMobile()) {
            userProfile = (
                <UserProfile
                    userId={post.user_id}
                    channelId={post.channel_id}
                    isBusy={this.props.isBusy}
                    isRHS={true}
                    hasMention={true}
                />
            );
        }

        if (!isConsecutivePost) {
            userProfile = (
                <UserProfile
                    userId={post.user_id}
                    channelId={post.channel_id}
                    isBusy={this.props.isBusy}
                    isRHS={true}
                    hasMention={true}
                />
            );

            profilePicture = (
                <PostProfilePicture
                    compactDisplay={this.props.compactDisplay}
                    isBusy={this.props.isBusy}
                    isRHS={true}
                    post={post}
                    userId={post.user_id}
                    channelId={post.channel_id}
                />
            );

            if (post.props && post.props.from_webhook) {
                if (post.props.override_username && this.props.enablePostUsernameOverride) {
                    userProfile = (
                        <UserProfile
                            userId={post.user_id}
                            channelId={post.channel_id}
                            hideStatus={true}
                            overwriteName={post.props.override_username}
                            disablePopover={true}
                        />
                    );
                } else {
                    userProfile = (
                        <UserProfile
                            userId={post.user_id}
                            channelId={post.channel_id}
                            hideStatus={true}
                            disablePopover={true}
                        />
                    );
                }

                botIndicator = (<BotBadge className='col col__name'/>);
            } else if (fromAutoResponder) {
                userProfile = (
                    <span className='auto-responder'>
                        <UserProfile
                            userId={post.user_id}
                            channelId={post.channel_id}
                            hideStatus={true}
                            isBusy={this.props.isBusy}
                            isRHS={true}
                            hasMention={true}
                        />
                    </span>
                );
                botIndicator = (
                    <Badge className='col col__name'>
                        <FormattedMessage
                            id='post_info.auto_responder'
                            defaultMessage='AUTOMATIC REPLY'
                        />
                    </Badge>
                );
            } else if (isSystemMessage && this.props.isBot) {
                userProfile = (
                    <UserProfile
                        userId={post.user_id}
                        channelId={post.channel_id}
                        hideStatus={true}
                    />
                );

                visibleMessage = (
                    <span className='post__visibility'>
                        <FormattedMessage
                            id='post_info.message.visible'
                            defaultMessage='(Only visible to you)'
                        />
                    </span>
                );
            } else if (isSystemMessage) {
                userProfile = (
                    <UserProfile
                        overwriteName={
                            <FormattedMessage
                                id='post_info.system'
                                defaultMessage='System'
                            />
                        }
                        overwriteImage={Constants.SYSTEM_MESSAGE_PROFILE_IMAGE}
                        disablePopover={true}
                        channelId={post.channel_id}
                    />
                );
                visibleMessage = (
                    <span className='post__visibility'>
                        <FormattedMessage
                            id='post_info.message.visible'
                            defaultMessage='(Only visible to you)'
                        />
                    </span>
                );
            }
        }

        let failedPostOptions;
        let postClass = '';

        if (post.failed) {
            postClass += ' post-failed';
            failedPostOptions = <FailedPostOptions post={this.props.post}/>;
        }

        if (PostUtils.isEdited(this.props.post)) {
            postClass += ' post--edited';
        }

        let fileAttachment = null;
        if (post.file_ids && post.file_ids.length > 0) {
            fileAttachment = (
                <FileAttachmentListContainer
                    post={post}
                    compactDisplay={this.props.compactDisplay}
                    handleFileDropdownOpened={this.handleFileDropdownOpened}
                />
            );
        }

        const showRecentlyUsedReactions = (!isReadOnly && !isEphemeral && !post.failed && !isSystemMessage && !channelIsArchived && this.props.oneClickReactionsEnabled && this.props.enableEmojiPicker);
        let showRecentReacions;
        if (showRecentlyUsedReactions) {
            showRecentReacions = (
                <PostRecentReactions
                    channelId={post.channel_id}
                    postId={post.id}
                    teamId={this.props.teamId}
                    emojis={this.props.recentEmojis}
                    getDotMenuRef={this.getDotMenuRef}
                    size={this.props.isExpanded ? 3 : 1}
                />
            );
        }

        let postReaction;
        if (!isReadOnly && !isEphemeral && !post.failed && !isSystemMessage && this.props.enableEmojiPicker && !channelIsArchived) {
            postReaction = (
                <PostReaction
                    channelId={post.channel_id}
                    postId={post.id}
                    teamId={this.props.teamId}
                    getDotMenuRef={this.getDotMenuRef}
                    location={Locations.RHS_COMMENT}
                    showEmojiPicker={this.state.showEmojiPicker}
                    toggleEmojiPicker={this.toggleEmojiPicker}
                />
            );
        }

        let flagIcon = null;
        if (!isMobile() && (!isEphemeral && !post.failed && !isSystemMessage)) {
            flagIcon = (
                <PostFlagIcon
                    location={Locations.RHS_COMMENT}
                    postId={post.id}
                    isFlagged={this.props.isFlagged}
                />
            );
        }

        let options;
        if (isEphemeral) {
            options = (
                <div className='col col__remove'>
                    {this.createRemovePostButton()}
                </div>
            );
        } else if (isPostDeleted) {
            options = null;
        } else if (!isSystemMessage && (isMobile() || this.state.hover || this.state.a11yActive || this.state.showDotMenu || this.state.showActionsMenu || this.state.showEmojiPicker)) {
            const showActionsMenuIcon = this.props.shouldShowActionsMenu && (isMobile || this.state.hover);
            const actionsMenu = showActionsMenuIcon && (
                <ActionsMenu
                    post={post}
                    handleDropdownOpened={this.handleActionsMenuOpened}
                    isMenuOpen={this.state.showActionsMenu}
                    showTutorialTip={this.props.firstTimeActionsMenuOpened}
                />
            );
            const dotMenu = (
                <DotMenu
                    post={this.props.post}
                    location={Locations.RHS_COMMENT}
                    isFlagged={this.props.isFlagged}
                    handleDropdownOpened={this.handleDotMenuOpened}
                    handleAddReactionClick={this.toggleEmojiPicker}
                    isReadOnly={isReadOnly || channelIsArchived}
                    isMenuOpen={this.state.showDotMenu}
                    enableEmojiPicker={this.props.enableEmojiPicker}
                />
            );

            options = (
                <div
                    ref={this.dotMenuRef}
                    data-testid={`post-menu-${this.props.post.id}`}
                    className='col post-menu'
                >
                    {!collapsedThreadsEnabled && !showRecentlyUsedReactions && dotMenu}
                    {showRecentReacions}
                    {postReaction}
                    {flagIcon}
<<<<<<< HEAD
                    {actionsMenu}
                    {collapsedThreadsEnabled && dotMenu}
=======
                    {(collapsedThreadsEnabled || showRecentlyUsedReactions) && dotMenu}
>>>>>>> fd555715
                </div>
            );
        }

        const postTime = this.renderPostTime();

        let postInfoIcon;
        if (post.props && post.props.card) {
            postInfoIcon = (
                <OverlayTrigger
                    delayShow={Constants.OVERLAY_TIME_DELAY}
                    placement='top'
                    overlay={
                        <Tooltip>
                            <FormattedMessage
                                id='post_info.info.view_additional_info'
                                defaultMessage='View additional info'
                            />
                        </Tooltip>
                    }
                >
                    <button
                        className='card-icon__container icon--show style--none'
                        onClick={(e) => {
                            e.preventDefault();
                            this.props.handleCardClick(this.props.post);
                        }}
                    >
                        <InfoSmallIcon
                            className='icon icon__info'
                            aria-hidden='true'
                        />
                    </button>
                </OverlayTrigger>
            );
        }

        let customStatus;
        if (!isSystemMessage) {
            customStatus = (
                <CustomStatusEmoji
                    userID={post.user_id}
                    showTooltip={true}
                    emojiStyle={{
                        marginLeft: 4,
                        marginTop: 2,
                    }}
                />
            );
        }

        return (
            <PostAriaLabelDiv
                role='listitem'
                post={post}
                ref={this.postRef}
                id={'rhsPost_' + post.id}
                tabIndex='-1'
                className={`a11y__section ${this.getClassName(post, isSystemMessage, isMeMessage)}`}
                onClick={this.handlePostClick}
                onMouseOver={this.setHover}
                onMouseLeave={this.unsetHover}
                onFocus={this.handlePostFocus}
                data-a11y-sort-order={this.props.a11yIndex}
            >
                <PostPreHeader
                    isFlagged={this.props.isFlagged}
                    isPinned={post.is_pinned}
                    channelId={post.channel_id}
                />
                <div
                    role='application'
                    className='post__content'
                >
                    <div className='post__img'>
                        {profilePicture}
                    </div>
                    <div>
                        <div
                            className='post__header'
                            ref={this.postHeaderRef}
                        >
                            <div className='col col__name'>
                                {userProfile}
                                {botIndicator}
                                {customStatus}
                            </div>
                            <div className='col'>
                                {postTime}
                                {postInfoIcon}
                                {visibleMessage}
                            </div>
                            {options}
                        </div>
                        <div className='post__body' >
                            <div className={postClass}>
                                {failedPostOptions}
                                <MessageWithAdditionalContent
                                    post={post}
                                    previewCollapsed={this.props.previewCollapsed}
                                    previewEnabled={this.props.previewEnabled}
                                    isEmbedVisible={this.props.isEmbedVisible}
                                    pluginPostTypes={this.props.pluginPostTypes}
                                />
                            </div>
                            {fileAttachment}
                            <ReactionList
                                post={post}
                                isReadOnly={isReadOnly || channelIsArchived}
                            />
                        </div>
                    </div>
                </div>
            </PostAriaLabelDiv>
        );
    }
}<|MERGE_RESOLUTION|>--- conflicted
+++ resolved
@@ -559,12 +559,8 @@
                     {showRecentReacions}
                     {postReaction}
                     {flagIcon}
-<<<<<<< HEAD
                     {actionsMenu}
-                    {collapsedThreadsEnabled && dotMenu}
-=======
                     {(collapsedThreadsEnabled || showRecentlyUsedReactions) && dotMenu}
->>>>>>> fd555715
                 </div>
             );
         }
