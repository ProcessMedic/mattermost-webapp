--- conflicted
+++ resolved
@@ -15,13 +15,8 @@
 
 import {markPostAsUnread, emitShortcutReactToLastPostFrom} from 'actions/post_actions';
 
-<<<<<<< HEAD
-import {getShortcutReactToLastPostEmittedFrom} from 'selectors/emojis';
+import {getShortcutReactToLastPostEmittedFrom, getOneClickReactionEmojis} from 'selectors/emojis';
 import {getIsPostBeingEditedInRHS, isEmbedVisible} from 'selectors/posts';
-=======
-import {getShortcutReactToLastPostEmittedFrom, getOneClickReactionEmojis} from 'selectors/emojis';
-import {isEmbedVisible} from 'selectors/posts';
->>>>>>> bb381ed9
 
 import {GlobalState} from 'types/store';
 import {FakePost} from 'types/store/rhs';
@@ -66,13 +61,10 @@
         compactDisplay: get(state, Preferences.CATEGORY_DISPLAY_SETTINGS, Preferences.MESSAGE_DISPLAY, Preferences.MESSAGE_DISPLAY_DEFAULT) === Preferences.MESSAGE_DISPLAY_COMPACT,
         shortcutReactToLastPostEmittedFrom,
         collapsedThreadsEnabled: isCollapsedThreadsEnabled(state),
-<<<<<<< HEAD
-        isPostBeingEdited: getIsPostBeingEditedInRHS(state, ownProps.post.id),
-=======
         oneClickReactionsEnabled,
         recentEmojis: emojis,
         isExpanded: state.views.rhs.isSidebarExpanded,
->>>>>>> bb381ed9
+        isPostBeingEdited: getIsPostBeingEditedInRHS(state, ownProps.post.id),
     };
 }
 
