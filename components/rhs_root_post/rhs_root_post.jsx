--- conflicted
+++ resolved
@@ -32,11 +32,7 @@
 import CustomStatusEmoji from 'components/custom_status/custom_status_emoji';
 import {Emoji} from 'mattermost-redux/types/emojis';
 import EditPost from 'components/edit_post';
-<<<<<<< HEAD
-import AutoHeight from 'components/common/auto_height';
-=======
 import AutoHeightSwitcher from 'components/common/auto_height_switcher';
->>>>>>> 089bf1f6
 
 export default class RhsRootPost extends React.PureComponent {
     static propTypes = {
@@ -564,36 +560,19 @@
                             {!isPostBeingEdited && dotMenuContainer}
                         </div>
                         <div className='post__body'>
-<<<<<<< HEAD
-                            <AutoHeight
-                                duration={500}
-                                shouldScrollIntoView={isPostBeingEdited}
-                            >
-                                <div className={postClass}>
-                                    {isPostBeingEdited ? <EditPost/> : (
-                                        <MessageWithAdditionalContent
-                                            post={post}
-                                            previewCollapsed={this.props.previewCollapsed}
-                                            previewEnabled={this.props.previewEnabled}
-                                            isEmbedVisible={this.props.isEmbedVisible}
-                                            pluginPostTypes={this.props.pluginPostTypes}
-                                        />
-                                    )}
-                                </div>
-                                {fileAttachment}
-                                <ReactionList
-                                    post={post}
-                                    isReadOnly={isReadOnly || channelIsArchived}
-=======
                             <div className={postClass}>
                                 <AutoHeightSwitcher
                                     showSlot={isPostBeingEdited ? 2 : 1}
                                     shouldScrollIntoView={isPostBeingEdited}
                                     slot1={message}
                                     slot2={<EditPost/>}
->>>>>>> 089bf1f6
                                 />
-                            </AutoHeight>
+                            </div>
+                            {fileAttachment}
+                            <ReactionList
+                                post={post}
+                                isReadOnly={isReadOnly || channelIsArchived}
+                            />
                         </div>
                     </div>
                 </div>
