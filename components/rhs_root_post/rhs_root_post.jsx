--- conflicted
+++ resolved
@@ -75,15 +75,12 @@
         recentEmojis: PropTypes.arrayOf(Emoji),
 
         isExpanded: PropTypes.bool,
-<<<<<<< HEAD
 
         /**
          * check if the current post is being edited at the moment
          */
         isPostBeingEdited: PropTypes.bool,
-=======
         isMobileView: PropTypes.bool.isRequired,
->>>>>>> ccae9a6a
     };
 
     static defaultProps = {
@@ -255,9 +252,6 @@
     };
 
     render() {
-<<<<<<< HEAD
-        const {post, isReadOnly, teamId, channelIsArchived, collapsedThreadsEnabled, isBot, isPostBeingEdited} = this.props;
-=======
         const {
             channelIsArchived,
             collapsedThreadsEnabled,
@@ -266,8 +260,8 @@
             isReadOnly,
             post,
             teamId,
+            isPostBeingEdited,
         } = this.props;
->>>>>>> ccae9a6a
 
         const isPostDeleted = post && post.state === Posts.POST_DELETED;
         const isEphemeral = Utils.isPostEphemeral(post);
