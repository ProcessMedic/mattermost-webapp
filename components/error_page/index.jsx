--- conflicted
+++ resolved
@@ -43,15 +43,10 @@
         }
 
         const type = params.get('type');
-<<<<<<< HEAD
         const title = (trustParams && params.get('title')) || '';
         const message = (trustParams && params.get('message')) || '';
         const service = (trustParams && params.get('service')) || '';
-=======
-        const title = params.get('title');
-        const message = params.get('message');
-        const service = params.get('service');
-        const returnTo = params.get('returnTo');
+        const returnTo = (trustParans && params.get('returnTo')) || '';
 
         let backButton;
         if (type === ErrorPageTypes.PERMALINK_NOT_FOUND && returnTo) {
@@ -70,10 +65,17 @@
                         id='error.generic.link'
                         defaultMessage='Back to Mattermost'
                     />
+
+                    <FormattedMessage
+                        id='error.generic.link'
+                        defaultMessage='Back to {siteName}'
+                        values={{
+                            siteName: global.window.mm_config.SiteName
+                        }}
+                    />
                 </Link>
             );
         }
->>>>>>> 625b31b5
 
         return (
             <div className='container-fluid'>
@@ -92,19 +94,7 @@
                         message={message}
                         service={service}
                     />
-<<<<<<< HEAD
-                    <Link to='/'>
-                        <FormattedMessage
-                            id='error.generic.link'
-                            defaultMessage='Back to {siteName}'
-                            values={{
-                                siteName: global.window.mm_config.SiteName
-                            }}
-                        />
-                    </Link>
-=======
                     {backButton}
->>>>>>> 625b31b5
                 </div>
             </div>
         );
