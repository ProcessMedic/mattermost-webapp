// Copyright (c) 2015-present Mattermost, Inc. All Rights Reserved.
// See LICENSE.txt for license information.

import {connect} from 'react-redux';
import {bindActionCreators, Dispatch} from 'redux';

import {getChannel} from 'mattermost-redux/selectors/entities/channels';
import {getPost, makeIsPostCommentMention, makeGetCommentCountForPost} from 'mattermost-redux/selectors/entities/posts';

import {
    get,
    isCollapsedThreadsEnabled,
} from 'mattermost-redux/selectors/entities/preferences';
import {getCurrentUserId} from 'mattermost-redux/selectors/entities/users';

import {GenericAction} from 'mattermost-redux/types/actions';
import {Post} from 'mattermost-redux/types/posts';

import {markPostAsUnread} from 'actions/post_actions';
import {selectPost, selectPostCard} from 'actions/views/rhs';

import {GlobalState} from 'types/store';

import {isArchivedChannel} from 'utils/channel_utils';
import {Preferences} from 'utils/constants';
import {areConsecutivePostsBySameUser} from 'utils/post_utils';
<<<<<<< HEAD
import {getIsPostBeingEdited} from '../../../selectors/posts';
=======
import {getIsPostBeingEdited, getIsPostBeingEditedInRHS} from '../../../selectors/posts';
>>>>>>> 089bf1f6

import PostComponent from './post';

interface OwnProps {
    post?: Post;
    postId: string;
    previousPostId?: string;
}

// isFirstReply returns true when the given post a comment that isn't part of the same thread as the previous post.
export function isFirstReply(post: Post, previousPost: Post): boolean {
    if (post.root_id) {
        if (previousPost) {
            // Returns true as long as the previous post is part of a different thread
            return post.root_id !== previousPost.id && post.root_id !== previousPost.root_id;
        }

        // The previous post is not a real post
        return true;
    }

    // This post is not a reply
    return false;
}

function makeMapStateToProps() {
    const getReplyCount = makeGetCommentCountForPost();
    const isPostCommentMention = makeIsPostCommentMention();

    return (state: GlobalState, ownProps: OwnProps) => {
        const post = ownProps.post || getPost(state, ownProps.postId);
        const channel = getChannel(state, post.channel_id);

        let previousPost = null;
        if (ownProps.previousPostId) {
            previousPost = getPost(state, ownProps.previousPostId);
        }

        let consecutivePostByUser = false;
        let previousPostIsComment = false;

        if (previousPost) {
            consecutivePostByUser = areConsecutivePostsBySameUser(post, previousPost);
            previousPostIsComment = Boolean(previousPost.root_id);
        }

        return {
            post,
<<<<<<< HEAD
            isBeingEdited: getIsPostBeingEdited(state, post.id),
=======
            isBeingEdited: getIsPostBeingEdited(state, post.id) && !getIsPostBeingEditedInRHS(state, post.id),
>>>>>>> 089bf1f6
            currentUserId: getCurrentUserId(state),
            isFirstReply: previousPost ? isFirstReply(post, previousPost) : false,
            consecutivePostByUser,
            previousPostIsComment,
            hasReplies: getReplyCount(state, post) > 0,
            isCommentMention: isPostCommentMention(state, post.id),
            center: get(state, Preferences.CATEGORY_DISPLAY_SETTINGS, Preferences.CHANNEL_DISPLAY_MODE, Preferences.CHANNEL_DISPLAY_MODE_DEFAULT) === Preferences.CHANNEL_DISPLAY_MODE_CENTERED,
            compactDisplay: get(state, Preferences.CATEGORY_DISPLAY_SETTINGS, Preferences.MESSAGE_DISPLAY, Preferences.MESSAGE_DISPLAY_DEFAULT) === Preferences.MESSAGE_DISPLAY_COMPACT,
            channelIsArchived: isArchivedChannel(channel),
            isFlagged: get(state, Preferences.CATEGORY_FLAGGED_POST, post.id, null) != null,
            isCollapsedThreadsEnabled: isCollapsedThreadsEnabled(state),
            clickToReply: get(state, Preferences.CATEGORY_DISPLAY_SETTINGS, Preferences.CLICK_TO_REPLY, Preferences.CLICK_TO_REPLY_DEFAULT) === 'true',
        };
    };
}

function mapDispatchToProps(dispatch: Dispatch<GenericAction>) {
    return {
        actions: bindActionCreators({
            selectPost,
            selectPostCard,
            markPostAsUnread,
        }, dispatch),
    };
}

export default connect(makeMapStateToProps, mapDispatchToProps)(PostComponent);<|MERGE_RESOLUTION|>--- conflicted
+++ resolved
@@ -24,11 +24,7 @@
 import {isArchivedChannel} from 'utils/channel_utils';
 import {Preferences} from 'utils/constants';
 import {areConsecutivePostsBySameUser} from 'utils/post_utils';
-<<<<<<< HEAD
-import {getIsPostBeingEdited} from '../../../selectors/posts';
-=======
 import {getIsPostBeingEdited, getIsPostBeingEditedInRHS} from '../../../selectors/posts';
->>>>>>> 089bf1f6
 
 import PostComponent from './post';
 
@@ -77,11 +73,7 @@
 
         return {
             post,
-<<<<<<< HEAD
-            isBeingEdited: getIsPostBeingEdited(state, post.id),
-=======
             isBeingEdited: getIsPostBeingEdited(state, post.id) && !getIsPostBeingEditedInRHS(state, post.id),
->>>>>>> 089bf1f6
             currentUserId: getCurrentUserId(state),
             isFirstReply: previousPost ? isFirstReply(post, previousPost) : false,
             consecutivePostByUser,
