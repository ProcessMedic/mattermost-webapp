--- conflicted
+++ resolved
@@ -6,18 +6,12 @@
 import {bindActionCreators, Dispatch} from 'redux';
 
 import {getConfig} from 'mattermost-redux/selectors/entities/general';
-import {getAdminAnalytics} from 'mattermost-redux/selectors/entities/admin';
 import {isCurrentChannelReadOnly, getCurrentChannel} from 'mattermost-redux/selectors/entities/channels';
 import {getCurrentTeam} from 'mattermost-redux/selectors/entities/teams';
-<<<<<<< HEAD
-import {getProfilesInCurrentChannel, getCurrentUserId, getUser} from 'mattermost-redux/selectors/entities/users';
-import {get, getTheme} from 'mattermost-redux/selectors/entities/preferences';
-=======
 import {getProfilesInCurrentChannel, getCurrentUserId, getUser, getTotalUsersStats as getTotalUsersStatsSelector} from 'mattermost-redux/selectors/entities/users';
 import {get, getTheme} from 'mattermost-redux/selectors/entities/preferences';
 
 import {getTotalUsersStats} from 'mattermost-redux/actions/users';
->>>>>>> 58165c9b
 
 import {UserProfile} from 'mattermost-redux/types/users';
 
@@ -45,11 +39,8 @@
         usersLimit = 10;
     }
 
-<<<<<<< HEAD
-=======
     const stats = getTotalUsersStatsSelector(state) || {total_users_count: 0};
 
->>>>>>> 58165c9b
     return {
         currentUserId: getCurrentUserId(state),
         channel,
@@ -62,11 +53,6 @@
         creatorName: getDisplayNameByUser(state, creator),
         teammate,
         teammateName: getDisplayNameByUser(state, teammate),
-<<<<<<< HEAD
-        stats: getAdminAnalytics(state),
-        usersLimit,
-        theme: getTheme(state),
-=======
         stats,
         usersLimit,
         theme: getTheme(state),
@@ -78,7 +64,6 @@
         actions: bindActionCreators({
             getTotalUsersStats,
         }, dispatch),
->>>>>>> 58165c9b
     };
 }
 
