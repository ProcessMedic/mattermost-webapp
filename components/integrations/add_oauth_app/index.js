// Copyright (c) 2017 Mattermost, Inc. All Rights Reserved.
// See License.txt for license information.

import {connect} from 'react-redux';
import {bindActionCreators} from 'redux';
import {addOAuthApp} from 'mattermost-redux/actions/integrations';

import AddOAuthApp from './add_oauth_app.jsx';

function mapStateToProps(state) {
    return {
<<<<<<< HEAD
        addOAuthAppRequest: state.requests.integrations.addOAuthApp
=======
        addOAuthAppRequest: state.requests.integrations.addOAuthApp,
        isSystemAdmin: isCurrentUserSystemAdmin(state),
>>>>>>> f7a5ee1f
    };
}

function mapDispatchToProps(dispatch) {
    return {
        actions: bindActionCreators({
            addOAuthApp,
        }, dispatch),
    };
}

export default connect(mapStateToProps, mapDispatchToProps)(AddOAuthApp);<|MERGE_RESOLUTION|>--- conflicted
+++ resolved
@@ -9,12 +9,7 @@
 
 function mapStateToProps(state) {
     return {
-<<<<<<< HEAD
-        addOAuthAppRequest: state.requests.integrations.addOAuthApp
-=======
         addOAuthAppRequest: state.requests.integrations.addOAuthApp,
-        isSystemAdmin: isCurrentUserSystemAdmin(state),
->>>>>>> f7a5ee1f
     };
 }
 
