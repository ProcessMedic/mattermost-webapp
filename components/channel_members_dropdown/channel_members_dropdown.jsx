--- conflicted
+++ resolved
@@ -12,7 +12,6 @@
 
 export default class ChannelMembersDropdown extends React.Component {
     static propTypes = {
-        canChangeMemberRoles: PropTypes.bool.isRequired,
         channel: PropTypes.object.isRequired,
         user: PropTypes.object.isRequired,
         teamMember: PropTypes.object.isRequired,
@@ -84,14 +83,6 @@
         );
     }
 
-<<<<<<< HEAD
-    // Checks if the current user has the power to remove this member from the channel.
-    canRemoveMember() {
-        return canManageMembers(this.props.channel);
-    }
-
-=======
->>>>>>> 0c1a5ca4
     render() {
         const supportsChannelAdmin = this.props.isLicensed;
         const isChannelAdmin = supportsChannelAdmin && Utils.isChannelAdmin(this.props.channelMember.roles);
