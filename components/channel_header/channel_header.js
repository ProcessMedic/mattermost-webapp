--- conflicted
+++ resolved
@@ -259,11 +259,7 @@
             rhsState,
             hasGuests,
             teammateNameDisplaySetting,
-<<<<<<< HEAD
-=======
-            isLegacySidebar,
             globalHeaderEnabled,
->>>>>>> d3021f2b
         } = this.props;
         const {formatMessage} = this.props.intl;
         const ariaLabelChannelHeader = Utils.localizeMessage('accessibility.sections.channelHeader', 'channel header region');
