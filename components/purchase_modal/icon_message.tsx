--- conflicted
+++ resolved
@@ -14,13 +14,9 @@
     date?: string;
     error?: boolean;
     buttonText?: string;
-<<<<<<< HEAD
+    tertiaryBtnText?: string;
     formattedButtonText?: JSX.Element;
-=======
-    tertiaryBtnText?: string;
-    formattedButonText?: JSX.Element;
     formattedTertiaryButonText?: JSX.Element;
->>>>>>> b5e57eb8
     formattedTitle?: JSX.Element;
     formattedSubtitle?: JSX.Element;
     buttonHandler?: () => void;
@@ -39,13 +35,9 @@
         date,
         error,
         buttonText,
-<<<<<<< HEAD
+        tertiaryBtnText,
         formattedButtonText,
-=======
-        tertiaryBtnText,
-        formattedButonText,
         formattedTertiaryButonText,
->>>>>>> b5e57eb8
         formattedTitle,
         formattedSubtitle,
         buttonHandler,
