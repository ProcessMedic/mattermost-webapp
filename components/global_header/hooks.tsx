// Copyright (c) 2015-present Mattermost, Inc. All Rights Reserved.
// See LICENSE.txt for license information.

import {MutableRefObject, useEffect, useRef} from 'react';
import {useSelector} from 'react-redux';
import {useLocation} from 'react-router';

import {getCurrentUser, isFirstAdmin} from 'mattermost-redux/selectors/entities/users';
import {UserProfile} from 'mattermost-redux/types/users';
<<<<<<< HEAD
import {
    getCurrentUser,
    getCurrentUserId,
} from 'mattermost-redux/selectors/entities/users';
import {getInt} from 'mattermost-redux/selectors/entities/preferences';

=======
>>>>>>> 12469ff7
import {isModalOpen} from 'selectors/views/modals';
import {GlobalState} from 'types/store';
import {ProductComponent} from 'types/store/plugins';
import {getCurrentProductId} from 'utils/products';

const selectProducts = (state: GlobalState) => state.plugins.components.Product;

export const useProducts = (): ProductComponent[] | undefined => {
    return useSelector<GlobalState, ProductComponent[]>(selectProducts);
};

/**
 * Hook that alerts clicks outside of the passed ref or refs array.
 */
export function useClickOutsideRef(
    refOrRefs:
    | MutableRefObject<HTMLElement | null>
    | Array<MutableRefObject<HTMLElement | null>>,
    handler: () => void,
): void {
    useEffect(() => {
        function onMouseDown(event: MouseEvent) {
            const target = event.target;
            if (!(target instanceof Node)) {
                return;
            }

            if (!Array.isArray(refOrRefs)) {
                if (!refOrRefs.current?.contains(target)) {
                    handler();
                }
                return;
            }

            const someRefContainTarget = refOrRefs.filter((ref) => ref.current).some((ref) => ref.current?.contains(target));

            if (someRefContainTarget) {
                return;
            }

            handler();
        }

        // Bind the event listener
        document.addEventListener('mousedown', onMouseDown);
        return () => {
            // Unbind the event listener on clean up
            document.removeEventListener('mousedown', onMouseDown);
        };
    }, [refOrRefs, handler]);
}

<<<<<<< HEAD
export const useCurrentProductId = (
    products?: ProductComponent[],
): string | null => {
=======
export const useCurrentProductId = (products?: ProductComponent[]): string | null => {
    const location = useLocation();

>>>>>>> 12469ff7
    if (!products) {
        return null;
    }

    return getCurrentProductId(products, location.pathname);
};

<<<<<<< HEAD
export const useShowTutorialStep = (stepToShow: number): boolean => {
    const currentUserId = useSelector<GlobalState, string>(getCurrentUserId);
    const boundGetInt = (state: GlobalState) =>
        getInt(state, Preferences.TUTORIAL_STEP, currentUserId, 0);
    const step = useSelector<GlobalState, number>(boundGetInt);

    return step === stepToShow;
=======
export const useFirstAdminUser = (): boolean => {
    return useSelector(isFirstAdmin);
>>>>>>> 12469ff7
};

export const useIsLoggedIn = (): boolean => {
    return Boolean(useSelector<GlobalState, UserProfile>(getCurrentUser));
};

/**
 * Hook that returns the current open state of the specified modal
 * - returns both the direct boolean for regular use and a ref that contains the boolean for usage in a callback
 */
export const useIsModalOpen = (
    modalIdentifier: string,
): [boolean, React.RefObject<boolean>] => {
    const modalOpenState = useSelector((state: GlobalState) =>
        isModalOpen(state, modalIdentifier),
    );
    const modalOpenStateRef = useRef(modalOpenState);

    useEffect(() => {
        modalOpenStateRef.current = modalOpenState;
    }, [modalOpenState]);

    return [modalOpenState, modalOpenStateRef];
};<|MERGE_RESOLUTION|>--- conflicted
+++ resolved
@@ -7,15 +7,6 @@
 
 import {getCurrentUser, isFirstAdmin} from 'mattermost-redux/selectors/entities/users';
 import {UserProfile} from 'mattermost-redux/types/users';
-<<<<<<< HEAD
-import {
-    getCurrentUser,
-    getCurrentUserId,
-} from 'mattermost-redux/selectors/entities/users';
-import {getInt} from 'mattermost-redux/selectors/entities/preferences';
-
-=======
->>>>>>> 12469ff7
 import {isModalOpen} from 'selectors/views/modals';
 import {GlobalState} from 'types/store';
 import {ProductComponent} from 'types/store/plugins';
@@ -68,15 +59,9 @@
     }, [refOrRefs, handler]);
 }
 
-<<<<<<< HEAD
-export const useCurrentProductId = (
-    products?: ProductComponent[],
-): string | null => {
-=======
 export const useCurrentProductId = (products?: ProductComponent[]): string | null => {
     const location = useLocation();
 
->>>>>>> 12469ff7
     if (!products) {
         return null;
     }
@@ -84,18 +69,8 @@
     return getCurrentProductId(products, location.pathname);
 };
 
-<<<<<<< HEAD
-export const useShowTutorialStep = (stepToShow: number): boolean => {
-    const currentUserId = useSelector<GlobalState, string>(getCurrentUserId);
-    const boundGetInt = (state: GlobalState) =>
-        getInt(state, Preferences.TUTORIAL_STEP, currentUserId, 0);
-    const step = useSelector<GlobalState, number>(boundGetInt);
-
-    return step === stepToShow;
-=======
 export const useFirstAdminUser = (): boolean => {
     return useSelector(isFirstAdmin);
->>>>>>> 12469ff7
 };
 
 export const useIsLoggedIn = (): boolean => {
