--- conflicted
+++ resolved
@@ -20,10 +20,7 @@
 import settings from './settings';
 import marketplace from './marketplace';
 import channelSidebar from './channel_sidebar';
-<<<<<<< HEAD
-=======
 import textbox from './textbox';
->>>>>>> ccdebc5d
 
 export default combineReducers({
     admin,
@@ -42,9 +39,6 @@
     channelSelectorModal,
     settings,
     marketplace,
-<<<<<<< HEAD
-=======
     textbox,
->>>>>>> ccdebc5d
     channelSidebar,
 });