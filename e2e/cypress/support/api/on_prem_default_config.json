{
    "ServiceSettings": {
        "SiteURL": "http://localhost:8065",
        "WebsocketURL": "",
        "LicenseFileLocation": "",
        "ListenAddress": ":8065",
        "ConnectionSecurity": "",
        "TLSCertFile": "",
        "TLSKeyFile": "",
        "TLSMinVer": "1.2",
        "TLSStrictTransport": false,
        "TLSStrictTransportMaxAge": 63072000,
        "TLSOverwriteCiphers": [],
        "UseLetsEncrypt": false,
        "Forward80To443": false,
        "TrustedProxyIPHeader": [],
        "ReadTimeout": 300,
        "WriteTimeout": 300,
        "IdleTimeout": 300,
        "GoroutineHealthThreshold": -1,
        "GoogleDeveloperKey": "",
        "EnableOAuthServiceProvider": false,
        "EnableIncomingWebhooks": true,
        "EnableOutgoingWebhooks": true,
        "EnableCommands": true,
        "EnablePostUsernameOverride": false,
        "EnablePostIconOverride": false,
        "EnableLinkPreviews": false,
        "EnableTesting": false,
        "EnableDeveloper": false,
        "EnableOpenTracing": false,
        "EnableSecurityFixAlert": true,
        "EnableInsecureOutgoingConnections": false,
        "AllowedUntrustedInternalConnections": "localhost",
        "EnableMultifactorAuthentication": false,
        "EnforceMultifactorAuthentication": false,
        "EnableUserAccessTokens": false,
        "AllowCorsFrom": "",
        "CorsExposedHeaders": "",
        "CorsAllowCredentials": false,
        "CorsDebug": false,
        "AllowCookiesForSubdomains": false,
        "ExtendSessionLengthWithActivity": true,
        "SessionLengthWebInDays": 30,
        "SessionLengthMobileInDays": 30,
        "SessionLengthSSOInDays": 30,
        "SessionCacheInMinutes": 10,
        "SessionIdleTimeoutInMinutes": 43200,
        "WebsocketSecurePort": 443,
        "WebsocketPort": 80,
        "WebserverMode": "gzip",
        "EnableCustomEmoji": false,
        "EnableEmojiPicker": true,
        "EnableGifPicker": false,
        "GfycatApiKey": "2_KtH_W5",
        "GfycatApiSecret": "3wLVZPiswc3DnaiaFoLkDvB4X0IV6CpMkj4tf2inJRsBY6-FnkT08zGmppWFgeof",
        "PostEditTimeLimit": -1,
        "TimeBetweenUserTypingUpdatesMilliseconds": 5000,
        "EnablePostSearch": true,
        "MinimumHashtagLength": 3,
        "EnableUserTypingMessages": true,
        "EnableChannelViewedMessages": true,
        "EnableUserStatuses": true,
        "ExperimentalEnableAuthenticationTransfer": true,
        "ClusterLogTimeoutMilliseconds": 2000,
        "EnablePreviewFeatures": true,
        "EnableTutorial": true,
        "EnableOnboardingFlow": false,
        "ExperimentalEnableDefaultChannelLeaveJoinMessages": true,
        "ExperimentalGroupUnreadChannels": "disabled",
        "EnableAPITeamDeletion": true,
        "ExperimentalEnableHardenedMode": false,
        "ExperimentalStrictCSRFEnforcement": false,
        "EnableEmailInvitations": true,
        "DisableBotsWhenOwnerIsDeactivated": true,
        "EnableBotAccountCreation": true,
        "EnableSVGs": true,
        "EnableLatex": false
    },
    "TeamSettings": {
        "SiteName": "Mattermost",
        "MaxUsersPerTeam": 2000,
        "EnableUserCreation": true,
        "EnableOpenServer": true,
        "EnableUserDeactivation": false,
        "RestrictCreationToDomains": "",
        "EnableCustomUserStatuses": true,
        "EnableCustomBrand": false,
        "CustomBrandText": "",
        "CustomDescriptionText": "",
        "RestrictDirectMessage": "any",
<<<<<<< HEAD
=======
        "RestrictTeamInvite": "all",
        "RestrictPublicChannelManagement": "all",
        "RestrictPrivateChannelManagement": "all",
        "RestrictPublicChannelCreation": "all",
        "RestrictPrivateChannelCreation": "all",
        "RestrictPublicChannelDeletion": "all",
        "RestrictPrivateChannelDeletion": "all",
        "RestrictPrivateChannelManageMembers": "all",
>>>>>>> 9ad409ac
        "UserStatusAwayTimeout": 300,
        "MaxChannelsPerTeam": 2000,
        "MaxNotificationsPerChannel": 1000,
        "EnableConfirmNotificationsToChannel": true,
        "TeammateNameDisplay": "username",
        "ExperimentalViewArchivedChannels": false,
        "ExperimentalEnableAutomaticReplies": false,
<<<<<<< HEAD
=======
        "ExperimentalTownSquareIsReadOnly": false,
>>>>>>> 9ad409ac
        "LockTeammateNameDisplay": false,
        "ExperimentalPrimaryTeam": "",
        "ExperimentalDefaultChannels": []
    },
    "ClientRequirements": {
        "AndroidLatestVersion": "",
        "AndroidMinVersion": "",
        "DesktopLatestVersion": "",
        "DesktopMinVersion": "",
        "IosLatestVersion": "",
        "IosMinVersion": ""
    },
    "SqlSettings": {
        "DataSourceReplicas": [],
        "DataSourceSearchReplicas": [],
        "MaxIdleConns": 20,
        "ConnMaxLifetimeMilliseconds": 3600000,
        "MaxOpenConns": 300,
        "Trace": false,
        "AtRestEncryptKey": "",
        "QueryTimeout": 30
    },
    "LogSettings": {
        "EnableConsole": true,
        "ConsoleLevel": "DEBUG",
        "ConsoleJson": true,
        "EnableFile": true,
        "FileLevel": "INFO",
        "FileJson": true,
        "FileLocation": "",
        "EnableWebhookDebugging": true,
        "EnableDiagnostics": true,
        "EnableSentry": false
    },
    "ExperimentalAuditSettings": {
        "SysLogEnabled": false,
        "SysLogIP": "localhost",
        "SysLogPort": 6514,
        "SysLogTag": "",
        "SysLogCert": "",
        "SysLogInsecure": false,
        "SysLogMaxQueueSize": 1000,
        "FileEnabled": false,
        "FileName": "",
        "FileMaxSizeMB": 100,
        "FileMaxAgeDays": 0,
        "FileMaxBackups": 0,
        "FileCompress": false,
        "FileMaxQueueSize": 1000
    },
    "NotificationLogSettings": {
        "EnableConsole": true,
        "ConsoleLevel": "DEBUG",
        "ConsoleJson": true,
        "EnableFile": true,
        "FileLevel": "INFO",
        "FileJson": true,
        "FileLocation": ""
    },
    "PasswordSettings": {
        "MinimumLength": 5,
        "Lowercase": false,
        "Number": false,
        "Uppercase": false,
        "Symbol": false,
        "Enable": false
    },
    "FileSettings": {
        "EnableFileAttachments": true,
        "EnableMobileUpload": true,
        "EnableMobileDownload": true,
        "MaxFileSize": 52428800,
        "DriverName": "local",
        "Directory": "./data/",
        "EnablePublicLink": false,
        "PublicLinkSalt": "",
        "InitialFont": "nunito-bold.ttf",
        "AmazonS3AccessKeyId": "",
        "AmazonS3SecretAccessKey": "",
        "AmazonS3Bucket": "",
        "AmazonS3Region": "",
        "AmazonS3Endpoint": "s3.amazonaws.com",
        "AmazonS3SSL": true,
        "AmazonS3SignV2": false,
        "AmazonS3SSE": false,
        "AmazonS3Trace": false
    },
    "EmailSettings": {
        "EnableSignUpWithEmail": true,
        "EnableSignInWithEmail": true,
        "EnableSignInWithUsername": true,
        "SendEmailNotifications": true,
        "UseChannelInEmailNotifications": false,
        "RequireEmailVerification": false,
        "FeedbackName": "",
        "FeedbackEmail": "test@example.com",
        "ReplyToAddress": "test@example.com",
        "FeedbackOrganization": "",
        "EnableSMTPAuth": false,
        "SMTPUsername": "",
        "SMTPPassword": "",
        "SMTPServer": "localhost",
        "SMTPPort": "10025",
        "SMTPServerTimeout": 10,
        "ConnectionSecurity": "",
        "SendPushNotifications": true,
        "PushNotificationServer": "https://push-test.mattermost.com",
        "PushNotificationContents": "generic",
        "EnableEmailBatching": false,
        "EmailBatchingBufferSize": 256,
        "EmailBatchingInterval": 30,
        "EnablePreviewModeBanner": true,
        "SkipServerCertificateVerification": false,
        "EmailNotificationContentsType": "full",
        "LoginButtonColor": "#0000",
        "LoginButtonBorderColor": "#2389D7",
        "LoginButtonTextColor": "#2389D7"
    },
    "RateLimitSettings": {
        "Enable": false,
        "PerSec": 10,
        "MaxBurst": 100,
        "MemoryStoreSize": 10000,
        "VaryByRemoteAddr": true,
        "VaryByUser": false,
        "VaryByHeader": ""
    },
    "PrivacySettings": {
        "ShowEmailAddress": true,
        "ShowFullName": true
    },
    "SupportSettings": {
        "TermsOfServiceLink": "https://about.mattermost.com/default-terms/",
        "PrivacyPolicyLink": "https://about.mattermost.com/default-privacy-policy/",
        "AboutLink": "https://about.mattermost.com/default-about/",
        "HelpLink": "https://about.mattermost.com/default-help/",
        "ReportAProblemLink": "https://about.mattermost.com/default-report-a-problem/",
        "SupportEmail": "",
        "CustomTermsOfServiceEnabled": false,
        "CustomTermsOfServiceText": "",
        "CustomTermsOfServiceReAcceptancePeriod": 365,
        "EnableAskCommunityLink": true
    },
    "AnnouncementSettings": {
        "EnableBanner": false,
        "BannerText": "",
        "BannerColor": "#f2a93b",
        "BannerTextColor": "#333333",
        "AllowBannerDismissal": true,
        "AdminNoticesEnabled": false,
        "UserNoticesEnabled": false
    },
    "ThemeSettings": {
        "EnableThemeSelection": true,
        "DefaultTheme": "default",
        "AllowCustomThemes": true,
        "AllowedThemes": []
    },
    "GitLabSettings": {
        "Enable": false,
        "Secret": "",
        "Id": "",
        "Scope": "",
        "AuthEndpoint": "",
        "TokenEndpoint": "",
        "UserApiEndpoint": ""
    },
    "GoogleSettings": {
        "Enable": false,
        "Secret": "",
        "Id": "",
        "Scope": "profile email",
        "AuthEndpoint": "https://accounts.google.com/o/oauth2/v2/auth",
        "TokenEndpoint": "https://www.googleapis.com/oauth2/v4/token",
        "UserApiEndpoint": "https://people.googleapis.com/v1/people/me?personFields=names,emailAddresses,nicknames,metadata"
    },
    "Office365Settings": {
        "Enable": false,
        "Secret": "",
        "Id": "",
        "Scope": "User.Read",
        "AuthEndpoint": "https://login.microsoftonline.com/common/oauth2/v2.0/authorize",
        "TokenEndpoint": "https://login.microsoftonline.com/common/oauth2/v2.0/token",
        "UserApiEndpoint": "https://graph.microsoft.com/v1.0/me",
        "DirectoryId": ""
    },
    "LdapSettings": {
        "Enable": true,
        "EnableSync": false,
        "LdapServer": "localhost",
        "LdapPort": 389,
        "ConnectionSecurity": "",
        "BaseDN": "dc=mm,dc=test,dc=com",
        "BindUsername": "cn=admin,dc=mm,dc=test,dc=com",
        "BindPassword": "mostest",
        "UserFilter": "",
        "GroupFilter": "",
        "GuestFilter": "",
        "EnableAdminFilter": false,
        "AdminFilter": "",
        "GroupDisplayNameAttribute": "cn",
        "GroupIdAttribute": "entryUUID",
        "FirstNameAttribute": "cn",
        "LastNameAttribute": "sn",
        "EmailAttribute": "mail",
        "UsernameAttribute": "uid",
        "NicknameAttribute": "cn",
        "IdAttribute": "uid",
        "PositionAttribute": "sAMAccountType",
        "LoginIdAttribute": "uid",
        "PictureAttribute": "",
        "SyncIntervalMinutes": 10000,
        "SkipCertificateVerification": true,
        "QueryTimeout": 60,
        "MaxPageSize": 500,
        "LoginFieldName": "",
        "LoginButtonColor": "#0000",
        "LoginButtonBorderColor": "#2389D7",
        "LoginButtonTextColor": "#2389D7",
        "Trace": false
    },
    "ComplianceSettings": {
        "Enable": false,
        "Directory": "./data/",
        "EnableDaily": false
    },
    "LocalizationSettings": {
        "DefaultServerLocale": "en",
        "DefaultClientLocale": "en",
        "AvailableLocales": ""
    },
    "SamlSettings": {
        "Enable": false,
        "EnableSyncWithLdap": false,
        "EnableSyncWithLdapIncludeAuth": false,
        "Verify": true,
        "Encrypt": true,
        "SignRequest": false,
        "IdpUrl": "",
        "IdpDescriptorUrl": "",
        "IdpMetadataUrl": "",
        "AssertionConsumerServiceURL": "",
        "SignatureAlgorithm": "RSAwithSHA1",
        "CanonicalAlgorithm": "Canonical1.0",
        "ScopingIDPProviderId": "",
        "ScopingIDPName": "",
        "IdpCertificateFile": "saml-idp.crt",
        "PublicCertificateFile": "saml-public.crt",
        "PrivateKeyFile": "saml-private.key",
        "IdAttribute": "",
        "GuestAttribute": "",
        "EnableAdminAttribute": false,
        "AdminAttribute": "",
        "FirstNameAttribute": "",
        "LastNameAttribute": "",
        "EmailAttribute": "Email",
        "UsernameAttribute": "Username",
        "NicknameAttribute": "",
        "LocaleAttribute": "",
        "PositionAttribute": "",
        "LoginButtonText": "SAML",
        "LoginButtonColor": "#34a28b",
        "LoginButtonBorderColor": "#2389D7",
        "LoginButtonTextColor": "#ffffff"
    },
    "NativeAppSettings": {
        "AppDownloadLink": "https://mattermost.com/download/#mattermostApps",
        "AndroidAppDownloadLink": "https://about.mattermost.com/mattermost-android-app/",
        "IosAppDownloadLink": "https://about.mattermost.com/mattermost-ios-app/"
    },
    "ClusterSettings": {
        "Enable": false,
        "ClusterName": "",
        "OverrideHostname": "",
        "NetworkInterface": "",
        "BindAddress": "",
        "AdvertiseAddress": "",
        "UseIpAddress": true,
        "ReadOnlyConfig": false,
        "GossipPort": 8074,
        "StreamingPort": 8075,
        "MaxIdleConns": 100,
        "MaxIdleConnsPerHost": 128,
        "IdleConnTimeoutMilliseconds": 90000
    },
    "MetricsSettings": {
        "Enable": false,
        "BlockProfileRate": 0,
        "ListenAddress": ":8067"
    },
    "ExperimentalSettings": {
        "ClientSideCertEnable": false,
        "ClientSideCertCheck": "secondary",
        "EnableClickToReply": false,
        "LinkMetadataTimeoutMilliseconds": 5000,
        "RestrictSystemAdmin": false,
        "UseNewSAMLLibrary": false
    },
    "AnalyticsSettings": {
        "MaxUsersForStatistics": 2500
    },
    "ElasticsearchSettings": {
        "ConnectionUrl": "http://localhost:9200",
        "Username": "elastic",
        "Password": "changeme",
        "EnableIndexing": false,
        "EnableSearching": false,
        "EnableAutocomplete": false,
        "Sniff": false,
        "PostIndexReplicas": 1,
        "PostIndexShards": 1,
        "ChannelIndexReplicas": 1,
        "ChannelIndexShards": 1,
        "UserIndexReplicas": 1,
        "UserIndexShards": 1,
        "AggregatePostsAfterDays": 365,
        "PostsAggregatorJobStartTime": "03:00",
        "IndexPrefix": "",
        "LiveIndexingBatchSize": 1,
        "BulkIndexingTimeWindowSeconds": 3600,
        "RequestTimeoutSeconds": 30,
        "SkipTLSVerification": false,
        "Trace": ""
    },
    "DataRetentionSettings": {
        "EnableMessageDeletion": false,
        "EnableFileDeletion": false,
        "MessageRetentionDays": 365,
        "FileRetentionDays": 365,
        "DeletionJobStartTime": "02:00"
    },
    "MessageExportSettings": {
        "EnableExport": false,
        "ExportFormat": "actiance",
        "DailyRunTime": "01:00",
        "ExportFromTimestamp": 0,
        "BatchSize": 10000,
        "GlobalRelaySettings": {
            "CustomerType": "A9",
            "SmtpUsername": "",
            "SmtpPassword": "",
            "EmailAddress": ""
        }
    },
    "JobSettings": {
        "RunJobs": true,
        "RunScheduler": true
    },
    "PluginSettings": {
        "Enable": true,
        "EnableUploads": true,
        "AllowInsecureDownloadUrl": false,
        "EnableHealthCheck": true,
        "Directory": "./plugins",
        "ClientDirectory": "./client/plugins",
        "Plugins": {},
        "PluginStates": {
            "com.mattermost.nps": {
                "Enable": false
            },
            "com.mattermost.plugin-incident-response": {
                "Enable": false
            },
            "com.mattermost.plugin-incident-management": {
                "Enable": false
            }
        },
        "EnableMarketplace": true,
        "EnableRemoteMarketplace": true,
        "AutomaticPrepackagedPlugins": true,
        "RequirePluginSignature": false,
        "MarketplaceUrl": "https://api.integrations.mattermost.com",
        "SignaturePublicKeyFiles": []
    },
    "DisplaySettings": {
        "CustomUrlSchemes": [],
        "ExperimentalTimezone": false
    },
    "GuestAccountsSettings": {
        "Enable": true,
        "AllowEmailAccounts": true,
        "EnforceMultifactorAuthentication": false,
        "RestrictCreationToDomains": ""
    },
    "ImageProxySettings": {
        "Enable": true,
        "ImageProxyType": "local",
        "RemoteImageProxyURL": "",
        "RemoteImageProxyOptions": ""
    }
}<|MERGE_RESOLUTION|>--- conflicted
+++ resolved
@@ -89,17 +89,6 @@
         "CustomBrandText": "",
         "CustomDescriptionText": "",
         "RestrictDirectMessage": "any",
-<<<<<<< HEAD
-=======
-        "RestrictTeamInvite": "all",
-        "RestrictPublicChannelManagement": "all",
-        "RestrictPrivateChannelManagement": "all",
-        "RestrictPublicChannelCreation": "all",
-        "RestrictPrivateChannelCreation": "all",
-        "RestrictPublicChannelDeletion": "all",
-        "RestrictPrivateChannelDeletion": "all",
-        "RestrictPrivateChannelManageMembers": "all",
->>>>>>> 9ad409ac
         "UserStatusAwayTimeout": 300,
         "MaxChannelsPerTeam": 2000,
         "MaxNotificationsPerChannel": 1000,
@@ -107,10 +96,6 @@
         "TeammateNameDisplay": "username",
         "ExperimentalViewArchivedChannels": false,
         "ExperimentalEnableAutomaticReplies": false,
-<<<<<<< HEAD
-=======
-        "ExperimentalTownSquareIsReadOnly": false,
->>>>>>> 9ad409ac
         "LockTeammateNameDisplay": false,
         "ExperimentalPrimaryTeam": "",
         "ExperimentalDefaultChannels": []
