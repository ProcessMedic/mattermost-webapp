--- conflicted
+++ resolved
@@ -47,10 +47,6 @@
         "TeammateNameDisplay": "username",
         "ExperimentalViewArchivedChannels": false,
         "ExperimentalEnableAutomaticReplies": false,
-<<<<<<< HEAD
-=======
-        "ExperimentalTownSquareIsReadOnly": false,
->>>>>>> 9ad409ac
         "LockTeammateNameDisplay": false,
         "ExperimentalPrimaryTeam": "",
         "ExperimentalDefaultChannels": []
