--- conflicted
+++ resolved
@@ -12,10 +12,7 @@
 
 import {getAdminAccount} from '../../support/env';
 import {FixedCloudConfig} from '../../utils/constants';
-<<<<<<< HEAD
-=======
 import * as TIMEOUTS from '../../fixtures/timeouts';
->>>>>>> 19b189c0
 
 describe('Main menu', () => {
     let testTeam;
