// Jest Snapshot v1, https://goo.gl/fbAQLP

exports[`plugins/Pluggable should match snapshot with no overridden component 1`] = `
<Provider
  intl={
    Object {
      "defaultFormats": Object {},
      "defaultLocale": "en",
      "formatDate": [Function],
      "formatHTMLMessage": [Function],
      "formatMessage": [Function],
      "formatNumber": [Function],
      "formatPlural": [Function],
      "formatRelative": [Function],
      "formatTime": [Function],
      "formats": Object {},
      "formatters": Object {
        "getDateTimeFormat": [Function],
        "getMessageFormat": [Function],
        "getNumberFormat": [Function],
        "getPluralFormat": [Function],
        "getRelativeFormat": [Function],
      },
      "locale": "en",
      "messages": Object {},
      "now": [Function],
      "textComponent": "span",
    }
  }
  store={
    Object {
      "clearActions": [Function],
      "dispatch": [Function],
      "getActions": [Function],
      "getState": [Function],
      "replaceReducer": [Function],
      "subscribe": [Function],
    }
  }
>
  <Pluggable
    components={Object {}}
    theme={Object {}}
  >
    <Connect(ProfilePopover)
      src="src"
      theme={Object {}}
      user={
        Object {
          "name": "name",
        }
      }
    >
      <ProfilePopover
        dispatch={[Function]}
        enableWebrtc={true}
        hasMention={false}
        isRHS={false}
        showEmailAddress={false}
        src="src"
        theme={Object {}}
        user={
          Object {
            "name": "name",
          }
        }
      >
        <Popover
          bsClass="popover"
          id="user-profile-popover"
          placement="right"
          theme={Object {}}
          title="@undefined"
        >
          <div
<<<<<<< HEAD
            className="popover__row first"
            data-toggle="tooltip"
            key="user-popover-dm"
          >
            <a
              className="text-nowrap text-lowercase user-popover__email"
              href="#"
              onClick={[Function]}
=======
            className="popover right"
            id="user-profile-popover"
            role="tooltip"
            style={
              Object {
                "display": "block",
                "left": undefined,
                "top": undefined,
              }
            }
            theme={Object {}}
          >
            <div
              className="arrow"
              style={
                Object {
                  "left": undefined,
                  "top": undefined,
                }
              }
            />
            <h3
              className="popover-title"
            >
              @undefined
            </h3>
            <div
              className="popover-content"
>>>>>>> f7a5ee1f
            >
              <img
                alt="user profile image"
                className="user-popover__image"
                height="128"
                key="user-popover-image"
                src="src"
                width="128"
              />
              <div
                className="popover__row first"
                data-toggle="tooltip"
                key="user-popover-dm"
              >
                <a
                  className="text-nowrap text-lowercase user-popover__email"
                  href="#"
                  onClick={[Function]}
                >
                  <i
                    className="fa fa-paper-plane"
                  />
                  <FormattedMessage
                    defaultMessage="Send Message"
                    id="user_profile.send.dm"
                    values={Object {}}
                  >
                    <span>
                      Send Message
                    </span>
                  </FormattedMessage>
                </a>
              </div>
            </div>
          </div>
        </Popover>
      </ProfilePopover>
    </Connect(ProfilePopover)>
  </Pluggable>
</Provider>
`;

exports[`plugins/Pluggable should match snapshot with overridden component 1`] = `
<Provider
  store={
    Object {
      "clearActions": [Function],
      "dispatch": [Function],
      "getActions": [Function],
      "getState": [Function],
      "replaceReducer": [Function],
      "subscribe": [Function],
    }
  }
>
  <Pluggable
    components={
      Object {
        "ProfilePopover": Object {
          "component": [Function],
        },
      }
    }
    theme={
      Object {
        "id": "theme_id",
      }
    }
  >
    <ProfilePopoverPlugin
      src="src"
      theme={
        Object {
          "id": "theme_id",
        }
      }
      user={
        Object {
          "name": "name",
        }
      }
    >
      <span
        id="pluginId"
      >
        ProfilePopoverPlugin
      </span>
    </ProfilePopoverPlugin>
  </Pluggable>
</Provider>
`;

exports[`plugins/Pluggable should match snapshot with overridden component with pluggableName 1`] = `
<Pluggable
  components={
    Object {
      "ProfilePopover": Object {
        "component": [Function],
      },
    }
  }
  intl={
    Object {
      "defaultFormats": Object {},
      "defaultLocale": "en",
      "formatDate": [Function],
      "formatHTMLMessage": [Function],
      "formatMessage": [Function],
      "formatNumber": [Function],
      "formatPlural": [Function],
      "formatRelative": [Function],
      "formatTime": [Function],
      "formats": Object {},
      "formatters": Object {
        "getDateTimeFormat": [Function],
        "getMessageFormat": [Function],
        "getNumberFormat": [Function],
        "getPluralFormat": [Function],
        "getRelativeFormat": [Function],
      },
      "locale": "en",
      "messages": Object {},
      "now": [Function],
      "textComponent": "span",
    }
  }
  pluggableName="ProfilePopover"
  theme={
    Object {
      "id": "theme_id",
    }
  }
>
  <ProfilePopoverPlugin
    intl={
      Object {
        "defaultFormats": Object {},
        "defaultLocale": "en",
        "formatDate": [Function],
        "formatHTMLMessage": [Function],
        "formatMessage": [Function],
        "formatNumber": [Function],
        "formatPlural": [Function],
        "formatRelative": [Function],
        "formatTime": [Function],
        "formats": Object {},
        "formatters": Object {
          "getDateTimeFormat": [Function],
          "getMessageFormat": [Function],
          "getNumberFormat": [Function],
          "getPluralFormat": [Function],
          "getRelativeFormat": [Function],
        },
        "locale": "en",
        "messages": Object {},
        "now": [Function],
        "textComponent": "span",
      }
    }
    src="src"
    theme={
      Object {
        "id": "theme_id",
      }
    }
    user={
      Object {
        "name": "name",
      }
    }
  >
    <span
      id="pluginId"
    >
      ProfilePopoverPlugin
    </span>
  </ProfilePopoverPlugin>
</Pluggable>
`;<|MERGE_RESOLUTION|>--- conflicted
+++ resolved
@@ -69,23 +69,15 @@
           bsClass="popover"
           id="user-profile-popover"
           placement="right"
+          showEmailAddress={false}
           theme={Object {}}
           title="@undefined"
         >
           <div
-<<<<<<< HEAD
-            className="popover__row first"
-            data-toggle="tooltip"
-            key="user-popover-dm"
-          >
-            <a
-              className="text-nowrap text-lowercase user-popover__email"
-              href="#"
-              onClick={[Function]}
-=======
             className="popover right"
             id="user-profile-popover"
             role="tooltip"
+            showEmailAddress={false}
             style={
               Object {
                 "display": "block",
@@ -111,7 +103,6 @@
             </h3>
             <div
               className="popover-content"
->>>>>>> f7a5ee1f
             >
               <img
                 alt="user profile image"
