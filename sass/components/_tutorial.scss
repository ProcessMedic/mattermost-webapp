<<<<<<< HEAD
@charset "utf-8";
=======
@charset "UTF-8";

@import "sass/utils/variables";
@import "sass/utils/functions";
>>>>>>> a1d20ac7

$backdrop-index: 999;
$tip-index: 1000;

.tutorial-tip {
    &__header {
        display: flex;
        align-items: center;
        justify-content: flex-start;

        &__title {
            flex: none;
            flex-grow: 1;
            order: 0;
            margin: 0;
            font-family: inherit;
            font-size: 1.4rem;
            font-style: normal;
            font-weight: 600;
            line-height: 2rem;
        }

        &__close {
            display: flex;
            overflow: hidden;
            width: 3.2rem;
            height: 3.2rem;
            align-items: center;
            justify-content: center;
            border: unset;
            margin-left: 1.2rem;
            background: transparent;
            border-radius: 4px;
            color: rgba(var(--center-channel-color-rgb), 0.56);
            font-weight: 600;

            &:hover {
                background: rgba(var(--center-channel-color-rgb), 0.08);
            }

            &.active {
                background: rgba(var(--center-channel-color-rgb), 0.08);
            }

            i {
                font-size: 1.8rem;
                line-height: 1.8rem;

                ::before {
                    margin-right: 0;
                }
            }
        }
    }

    &__body {
        display: flex;
        flex-direction: column;
        margin-top: 0.6rem;

        p {
            margin: 0 0 0.8rem;
            font-size: 1.4rem;
            line-height: 2rem;

            &:last-of-type {
                margin-bottom: 0;
            }
        }
    }

    &__btn-ctr {
        display: flex;
        flex-grow: 1;
        justify-content: flex-end;
    }

    &__btn {
        display: inline-flex;
        height: 3.2rem;
        align-items: center;
        padding: 10px 16px;
        border: none;
        border-radius: 4px;
        font-size: 12px;
        font-weight: 600;
        line-height: 12px;
    }

    &__confirm-btn {
        background: var(--button-bg);
        color: var(--button-color);

        &:hover:not(.disabled) {
            background:
                linear-gradient(
                    0deg,
                    rgba(var(--center-channel-color-rgb), 0.16),
                    rgba(var(--center-channel-color-rgb), 0.16)
                ),
                var(--button-bg);
        }

        &:active {
            background:
                linear-gradient(
                    0deg,
                    rgba(var(--center-channel-color-rgb), 0.32),
                    rgba(var(--center-channel-color-rgb), 0.32)
                ),
                var(--button-bg);
        }

        &:focus {
            box-shadow: inset 0 0 0 2px var(--sidebar-text-active-border);
        }

        .icon-chevron-right::before {
            margin-right: -7px;
        }
    }

    &__cancel-btn {
        display: inline-flex;
        align-items: center;
        margin-right: 4px;
        background: rgba(var(--button-bg-rgb), 0.08);
        border-radius: 4px;
        color: var(--button-bg);
        text-decoration: none;

        &:hover {
            background: rgba(var(--button-bg-rgb), 0.04);
        }

        &:active {
            background: rgba(var(--button-bg-rgb), 0.08);
        }

        &:focus {
            box-shadow: inset 0 0 0 2px var(--sidebar-text-active-border);
        }

        .icon-chevron-left::before {
            margin-left: -7px;
        }
    }

    &__circles-ctr {
        display: flex;
        align-items: center;
        justify-content: flex-start;
    }

    &__circular-ring {
        position: relative;
        display: flex;
        width: 12px;
        height: 12px;
        align-items: center;
        justify-content: center;
        margin-right: 4px;
        background: transparent;
        border-radius: 50%;

        &:last-child {
            margin-right: 0;
        }
    }

    &__circular-ring-active {
        background: rgba(var(--button-bg-rgb), 0.16);
    }

    &__circle {
        position: absolute;
        top: 3px;
        left: 3px;
        width: 6px;
        height: 6px;
        background: rgba(var(--button-bg-rgb), 0.32);
        border-radius: 6px;

        &.active {
            background: rgba(var(--button-bg-rgb), 1);
        }
    }

    &__footer {
        display: flex;
        flex-direction: column;
        margin-top: 2.4rem;

        &-buttons {
            display: flex;
            align-items: center;
            justify-content: start;
        }
    }

    &__opt {
        align-self: flex-end;
        margin-top: 1.2rem;
        font-size: 12px;

        span {
            opacity: 0.9;
        }
    }
}

.tip-backdrop {
    position: absolute;
    z-index: $backdrop-index;
    top: 0;
    left: 0;
    width: 100%;
    height: 100%;
    background: alpha-color($black, 0.5);
}

.tip-overlay {
    position: absolute;
    z-index: $tip-index;
    width: 32rem;
    padding: 1.8rem 2.4rem 2.4rem;
    border: 1px solid rgba(var(--center-channel-color-rgb), 0.16);
    background: var(--center-channel-bg);
<<<<<<< HEAD
    border-radius: 3px;
    color: var(--center-channel-color);
=======
    border-radius: 4px;
    filter: drop-shadow(0 12px 32px rgba($black, 0.12));
>>>>>>> a1d20ac7

    .arrow {
        position: absolute;
        left: 24px;
        display: block;
        width: 1.7rem;
        height: 1.7rem;
        border-width: 1px 0 0 1px;
        border-style: solid;
        border-color: rgba(var(--center-channel-color-rgb), 0.16);
        background: var(--center-channel-bg);
        transform: rotate(-45deg);
    }

    &.tip-overlay--sidebar {
        margin: 154px 0 0 6px;

        .tutorial__footer {
            position: absolute;
            bottom: 20px;
            left: 0;
            width: 100%;
            padding: 0 20px;
        }

        .arrow {
            top: 32px;
            left: -9px;
            margin-top: -10px;
        }
    }

    &.tip-overlay--header--left {
        margin: 10px 0 0 7px;

        .arrow {
            top: 34px;
            left: -9px;
        }

        &.tip-overlay--header--heading {
            .arrow {
                top: 40px;
            }
        }
    }

    &.tip-overlay--header--bottom {
        margin-top: -10px;

        .arrow {
            top: -9px;
            left: 50%;
            margin-left: -10px;
        }
    }

    &.tip-overlay--chat {
        width: 40.8rem;
        margin-top: -7px;
        box-shadow: var(--elevation-2);

        .arrow {
            bottom: -10px;
            left: calc(50% - 7px);
            transform: rotate(-135deg);
        }
    }

    &.tip-overlay--add-channels {
        margin-left: 6px;

        .arrow {
            top: 81px;
            left: -9px;
        }

        &.tip-overlay--top-row-placement {
            .arrow {
                top: 41px;
            }
        }
    }

    &.tip-overlay--threads-welcome {
        margin: 85px 0 0 6px;

        .arrow {
            top: 24px;
            left: -9px;
        }
    }

    &.tip-overlay--threads-list {
        margin: 99px 0 0 6px;

        .arrow {
            top: 24px;
            left: -9px;
        }
    }

    &.tip-overlay--threads-unread {
        margin: 6px 0 0 126px;

        .arrow {
            top: -9px;
            left: 24px;
            transform: rotate(45deg);
        }
    }

    &.tip-overlay--threads-pane {
        margin: 37px 0 0 -6px;

        .arrow {
            top: 24px;
            right: -9px;
            left: unset;
            transform: rotate(135deg);
        }
    }

    &.tip-overlay--product-switcher {
        margin-top: 6px;
        margin-left: 4px;

        .arrow {
            top: -9px;
            left: 24px;
            transform: rotate(45deg);
        }
    }

    &.tip-overlay--settings {
        margin: 7px 0 0 -20px;

        .arrow {
            top: -9px;
            right: 24px;
            left: unset;
            transform: rotate(45deg);
        }
    }
}

.tip-button {
    position: relative;
    z-index: 998;
    top: -10px;
    right: -10px;
    cursor: pointer;
}

.tip-div {
    position: absolute;
    top: 0;
    right: 0;

    &.tip-overlay--chat {
        right: unset;
        left: 0;
    }

    &.tip-overlay--header {
        top: 21px;
        right: 2px;

        .tip-button {
            opacity: 0.8;
        }
    }

    &.tip-overlay--header--left {
        // needs to be over the top of the dropdown trigger
        z-index: 1;
        top: 8px;
        right: 14px;
        padding: 0 0 12px 12px;

        &.tip-overlay--header--heading {
            top: 0;
            right: -6px;
            padding: 0 0 12px 12px;
        }
    }

    &.tip-overlay--sidebar {
        top: 10px;
        right: 10px;
    }

    &.tip-overlay--add-channels {
        top: -6px;
        right: -13px;
        padding: 0 8px 24px 24px;
        cursor: pointer;
    }

    &.tip-overlay--threads-welcome {
        top: 10px;
        right: 5px;
        padding: 0 8px 24px 24px;
        cursor: pointer;
    }

    &.tip-overlay--threads-list {
        top: 58px;
        right: -2px;
        padding: 0 8px 24px 24px;
        cursor: pointer;
    }

    &.tip-overlay--threads-unread {
        top: 35px;
        right: 24px;
        padding: 0 8px 24px 24px;
        cursor: pointer;
    }

    &.tip-overlay--threads-pane {
        top: 25px;
        right: unset;
        left: 4px;
        cursor: pointer;
    }

    &.tip-overlay--product-switcher {
        z-index: $backdrop-index + 1;
        right: unset;
        padding: 16px 0 0 20px;
        margin: 0;
        cursor: pointer;

        .arrow {
            top: -13px;
            right: 44px;
        }
    }

    &.tip-overlay--settings {
        // needs to be over:
        // the highest .channel-header setting
        // the tip backdrop because it spills over the highlighted punchout
        // needs to be underneath the tip.
        z-index: $backdrop-index + 1;
        top: 23px;
        right: 38px;
        padding: 10px;
        margin: 0;
    }
}

body.announcement-bar--fixed {
    .tip-overlay {
        &.tip-overlay--add-channels {
            margin-top: $announcement-bar-height;
        }

        &.tip-overlay--header--left {
            margin-top: 10px + $announcement-bar-height;
        }
    }
}

// Mobile view
@media screen and (max-width: 768px) {
    .tip-div {
        &.tip-overlay--chat {
            left: calc(50% - 4px);
        }

        &.tip-overlay--sidebar,
        &.tip-overlay--threads-welcome {
            top: 17px;
        }

        &.tip-overlay--threads-list {
            top: unset;
            right: unset;
            bottom: -16px;
            left: calc(50% - 16px);
        }
    }

    .tip-overlay {
        top: unset !important;
        bottom: 0 !important;
        left: calc(50% - 16rem) !important;
        margin: 0 0 20px 0 !important;

<<<<<<< HEAD
    .circle {
        display: inline-block;
        width: 9px;
        height: 9px;
        margin: 0 5px;
        background: var(--center-channel-color);
        border-radius: 9px;
        opacity: 0.2;

        &.active {
            background: var(--button-bg);
            opacity: 1;
=======
        .arrow {
            display: none;
        }

        &.tip-overlay--chat {
            left: calc(50% - 204px) !important;
            margin-left: unset;
>>>>>>> a1d20ac7
        }
    }
}

@media screen and (max-width: 425px) {
    .tip-overlay {
        &.tip-overlay--chat {
            left: calc(50% - 16rem) !important;
            width: 32rem;
        }
    }
}<|MERGE_RESOLUTION|>--- conflicted
+++ resolved
@@ -1,11 +1,7 @@
-<<<<<<< HEAD
 @charset "utf-8";
-=======
-@charset "UTF-8";
 
 @import "sass/utils/variables";
 @import "sass/utils/functions";
->>>>>>> a1d20ac7
 
 $backdrop-index: 999;
 $tip-index: 1000;
@@ -234,13 +230,9 @@
     padding: 1.8rem 2.4rem 2.4rem;
     border: 1px solid rgba(var(--center-channel-color-rgb), 0.16);
     background: var(--center-channel-bg);
-<<<<<<< HEAD
-    border-radius: 3px;
-    color: var(--center-channel-color);
-=======
     border-radius: 4px;
     filter: drop-shadow(0 12px 32px rgba($black, 0.12));
->>>>>>> a1d20ac7
+    color: var(--center-channel-color);
 
     .arrow {
         position: absolute;
@@ -532,20 +524,6 @@
         left: calc(50% - 16rem) !important;
         margin: 0 0 20px 0 !important;
 
-<<<<<<< HEAD
-    .circle {
-        display: inline-block;
-        width: 9px;
-        height: 9px;
-        margin: 0 5px;
-        background: var(--center-channel-color);
-        border-radius: 9px;
-        opacity: 0.2;
-
-        &.active {
-            background: var(--button-bg);
-            opacity: 1;
-=======
         .arrow {
             display: none;
         }
@@ -553,7 +531,6 @@
         &.tip-overlay--chat {
             left: calc(50% - 204px) !important;
             margin-left: unset;
->>>>>>> a1d20ac7
         }
     }
 }
