--- conflicted
+++ resolved
@@ -740,11 +740,6 @@
 
     &:hover,
     &.a11y--active {
-<<<<<<< HEAD
-=======
-        @include pie-clearfix;
-
->>>>>>> ccae9a6a
         overflow: visible;
 
         .dropdown,
@@ -772,11 +767,6 @@
 
     &.post--hovered,
     &.a11y--active {
-<<<<<<< HEAD
-=======
-        @include pie-clearfix;
-
->>>>>>> ccae9a6a
         overflow: visible;
 
         .dropdown,
@@ -1474,11 +1464,6 @@
     }
 
     .post__body {
-<<<<<<< HEAD
-=======
-        @include pie-clearfix;
-
->>>>>>> ccae9a6a
         width: 100%;
         padding: 0 0 0.2em;
         word-wrap: break-word;
