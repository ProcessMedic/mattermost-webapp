@charset "UTF-8";

.reacticon {
    position: relative;
    top: 2px;
    display: inline-block;
    fill: currentColor;
    opacity: 0.7;
    vertical-align: middle;
    visibility: hidden;
}

.emoticon {
    display: inline-flex;
    overflow: hidden;
    width: 21px;
    min-width: 21px;
    height: 21px;
    min-height: 21px;
    align-items: end;
    justify-content: space-between;
    border: none !important;
    background-position: 50% 50%;
    background-repeat: no-repeat;
    background-size: contain;
    vertical-align: middle;

    &--unicode {
        font-size: 21px;

        .os--windows & {
            font-size: 16px;
            line-height: 1.3;
        }
    }

    &:not(.emoticon--unicode) {
        color: transparent;

        &::selection {
            background-color: transparent;
            color: transparent;
        }
    }

    &--post-menu {
        @extend .emoticon;

        width: 16px;
        min-width: 16px;
        height: 16px;
        min-height: 16px;
    }
}

.emoticon-suggestion {
    @include clearfix;

    width: 100%;
    height: 30px;
    cursor: pointer;
    font-size: 13px;
    line-height: 30px;

    > div {
        &:first-child {
            width: 30px;
            text-align: center;
        }
    }
}

.emoticon-suggestion__image {
    max-width: 20px;
    max-height: 20px;
    padding: 0;
    margin-top: -2px;
    text-align: center;
    vertical-align: middle;
}

.emoji-picker {
    position: absolute;
    z-index: 1100;
    display: flex;
    width: 350px;
    flex-direction: column;
    border: 1px solid rgba(var(--center-channel-color-rgb), 0.2);
    margin-right: 3px;
    background: var(--center-channel-bg);
    border-radius: $border-rad;
    border-radius: 4px;
    box-shadow: 0 8px 24px rgba(0, 0, 0, 0.12);
    color: var(--center-channel-color);
    user-select: none;

    .emoji-picker__header {
        background: var(--sidebar-header-bg);
    }

    &.emoji-picker--single {
        .emoji-picker__header {
            position: relative;
        }
    }

    .browser--ie & {
        width: 325px;
    }

    .app__content & {
        margin-right: 0;
    }

    &.bottom {
        margin-top: 10px;
    }

<<<<<<< HEAD
=======
    .nav-tabs {
        display: flex;
        flex: 0 0 34px;
        justify-content: flex-end;
        margin-bottom: 0;

        li {
            height: 34px;
            flex: 1;
            font-size: 12px;
            font-weight: 600;

            &:first-child {
                margin-left: 7px;
            }

            a {
                height: 40px;
                padding: 7px 12px;
                border: none !important;
                border-bottom: 2px solid transparent !important;
                margin-right: 5px;
                margin-left: 5px;
                background: transparent;
                outline: none;

                &:hover,
                &:active,
                &:focus {
                    background: transparent;
                }
            }

            &.active {
                a {
                    height: 34px;
                    padding-top: 9px;
                    margin-right: 5px;
                    margin-left: 5px;
                    background: transparent;
                    border-radius: 0;
                    opacity: 1;

                    &:hover,
                    &:active,
                    &:focus {
                        background: transparent;
                    }
                }
            }
        }

        svg {
            position: relative;
            top: 2px;
        }
    }

>>>>>>> 57c5b463
    .tab-content {
        border-top: 1px solid rgba(61, 60, 64, 0.2);
    }
}

.emoji-picker__categories {
    display: flex;
    flex-grow: 0;
    flex-shrink: 0;
    justify-content: space-between;
    padding: 0 10px;
    margin-bottom: 8px;

    .emoji-picker__category {
        display: inline-flex;
        width: 28px;
        height: 28px;
        align-items: center;
        justify-content: center;
        border-radius: 4px;
        color: rgba(var(--center-channel-color-rgb), 0.48);
        text-decoration: none;

        &:hover {
            background-color: rgba(var(--center-channel-color-rgb), 0.04);
            color: rgba(var(--center-channel-color-rgb), 0.72);
        }

        &:active {
            color: var(--button-bg);
        }

        &--selected {
            background: rgba(var(--button-bg-rgb), 0.08);
            border-radius: 4px;
            color: var(--button-bg);
            fill: var(--button-bg);
        }

        &.disable {
            pointer-events: none;
        }

        i {
            font-size: 18px;
        }
    }
}

.emoji-picker__header,
.modal-body .emoji-picker .emoji-picker__header {
    position: absolute;
    top: 0;
    display: none; // only visible < 480px width screen
    width: 100%;
    padding: 13px 10px 13px 15px;
    border: 1px solid rgba(var(--center-channel-color-rgb), 0.2);
    background: $primary-color;
    color: var(--sidebar-header-text-color);

    .emoji-picker__header-title {
        margin-top: 2px;
        font-size: 17px;
    }

    .emoji-picker__header-close-button {
        width: 30px;
        height: 30px;
        background: transparent;
        color: var(--sidebar-header-text-color);
        opacity: 1;

        &:hover {
            background: rgba($black, 0.1);
        }
    }
}

.modal-body .emoji-picker .emoji-picker__header {
    .emoji-picker__header-title {
        margin-top: 0;
    }
}

.emoji-picker__search-container {
    position: relative;
    display: flex;
    height: 32px;
    align-items: center;
    justify-content: space-between;
    border-color: rgba(var(--center-channel-color-rgb), 0.2);
    margin: 12px;

    .skin-tones {
        z-index: 10;
        display: flex;
        overflow: hidden;
        height: 100%;
        align-items: center;
        background: var(--center-channel-bg);
        transition: all 0.35s ease;

        &--active {
            position: absolute;
            width: 100%;
            justify-content: space-around;

            .skin-tones__close,
            .skin-tones__icons {
                position: relative;
                display: inline-flex;
                overflow: hidden;
                justify-content: center;
                margin: 0 3px;
                opacity: 1;

                .skin-tones__icon {
                    width: 32px;
                }
            }
        }

        .skin-tones__icon {
            position: relative;
            display: inline-flex;
            overflow: hidden;
            width: 32px;
            height: 32px;
            justify-content: center;
            padding: 3px;
            opacity: 1;

            &:hover {
                background-color: rgba(var(--center-channel-color-rgb), 0.08);
                border-radius: 4px;
            }

            & img {
                -moz-transform: matrix(0.35, 0, 0, 0.35, 0, -20); // firefox displaces the transformation, so we need to compensate
            }
        }

        .emoji-picker__item {
            &:last-child {
                margin: 0;
            }
        }
    }

    .skin-tones__content {
        display: flex;
        max-height: 32px;
        align-items: center;
        justify-content: space-between;

        &.skin-tones__content__single {
            padding-right: 4px;
            padding-left: 10px;
        }
    }

    .emoji-picker__text-container {
        position: relative;
        z-index: 5;
        width: 95%;
        height: 32px;
        border: 1px solid rgba(var(--center-channel-color-rgb), 0.24);
        border-radius: 4px;

        &:focus-within {
            border: 2px solid v(button-bg);

            & .emoji-picker__search-icon {
                padding-top: 7px;
                padding-left: 8px;
            }
        }
    }

    .skin-tones__close {
        display: flex;
        align-items: center;
        transition: opacity 0.35s ease;
    }

    .skin-tones__icons {
        opacity: 0;
        transition: opacity 0.35s ease;
    }

    .skin-tones__close-text {
        width: 60px;
        font-size: 12px;
        font-weight: 600;
        line-height: 14px;
    }

    .skin-tones__close-icon {
        width: 32px;
        height: 32px;
        border: none;
        margin-right: 12px;
        background: none;
        border-radius: 4px;
        color: rgba(v(center-channel-color-rgb), 0.56);

        &:hover {
            background: rgba(v(center-channel-color-rgb), 0.08);
            color: rgba(v(center-channel-color-rgb), 0.72);
        }

        &:active,
        &--active,
        &--active:hover {
            background: rgba(var(--button-bg-rgb), 0.08);
            color: v(button-bg);
            fill: v(button-bg);
        }
    }

    .color-selector {
        z-index: 11;
        display: flex;
        width: 32px;
        height: 32px;
        align-items: center;
        justify-content: center;
        margin-left: 8px;
        border-radius: 4px;
        transition: all 0.35s ease;

        &:hover {
            background-color: rgba(var(--center-channel-color-rgb), 0.08);
        }

        .emoji-picker__item {
            margin: 0;

            &:hover {
                background: transparent;
            }
        }
    }

    .emoji-picker__search-icon {
        position: absolute;
        padding-top: 8px;
        padding-left: 9px;
        color: rgba(var(--center-channel-color-rgb), 0.4);
        font-size: 14px;
    }

    .emoji-picker__search {
        width: 100%;
        height: 26px;
        padding: 4px 0 0 31px;
        border-width: 0;
        background: var(--center-channel-bg);
        border-radius: inherit;
        font-size: 13px;

        &:focus {
            padding: 2px 0 0 30px;
            outline: none;
        }
    }
}

.emoji-picker__items {
    position: relative;
    width: 100%;
    height: 270px;
    padding: 4px 0 4px 12px;
    border-color: rgba(var(--center-channel-color-rgb), 0.2);
    border-top-width: 1px;
    border-top-style: solid;
    -webkit-overflow-scrolling: touch;
    overflow-x: hidden;
    overflow-y: auto;

    .emoji-picker__container {
        position: relative;
        min-width: 325px;
        min-height: 100%;
    }

    .emoji-picker__category-header {
        position: relative;
        padding-top: 3px;
        margin-top: 3px;
        margin-bottom: 6px;
        color: rgba(var(--center-channel-color-rgb), 0.48);
        font-size: 12px;
        font-weight: bold;
        text-transform: uppercase;
    }

    .emoji-picker__preview_sprite {
        display: inline-block;
        height: 45px;
        padding: 3px;
        margin: 3px;
        vertical-align: top;
    }

    .emoji-picker-items__container {
        > span {
            display: inline-block;
            overflow: hidden;
            width: 21px;
            height: 21px;
            padding: 0;
            border: 0;
            margin: 3px;
            border-radius: 6px;
            cursor: pointer;
            text-align: center;
            vertical-align: top;
        }
    }

    .emoji-picker__item-wrapper {
        .emoji-picker__item {
            width: auto;
            min-width: 0;
            max-width: 21px;
            height: auto;
            min-height: 0;
            max-height: 21px;
            margin: 0 auto;
            font-size: 18px;
        }
    }
}

.emoji-picker__container {
    .icon--emoji {
        .active {
            svg {
                fill: var(--link-color);
            }
        }
    }
}

.emoji-picker__item:nth-of-type(9n) {
    margin-right: 0;
}

.emoji-picker__item {
    position: relative;
    display: inline-flex;
    overflow: hidden;
    width: 36px;
    height: 36px;
    align-items: center;
    justify-content: center;
    border-radius: 3px;
    cursor: pointer;
    vertical-align: middle;

    &.selected,
    &:hover {
        background-color: rgba(var(--center-channel-color-rgb), 0.16);
    }

    &:active {
        background-color: rgba(var(--center-channel-color-rgb), 0.32);
    }

    > div {
        text-align: center;
    }

    img {
        position: relative;

        &.emoji-category--custom {
            top: auto;
            left: auto;
            width: auto;
            max-width: 22px;
            height: auto;
            max-height: 22px;
            transform: scale(1);
        }
    }
}

.emoji-tooltip {
    z-index: 99999;
}

$emoji-picker-footer-margin: 12px;
$emoji-half-height: 33px;

.emoji-picker__footer {
    $border-width: 1px;

    display: flex;
    min-height: $border-width + $emoji-half-height + $emoji-picker-footer-margin * 2; // prevents tiny layout shift when emoji replaces placeholder
    align-items: center;
    justify-content: space-between;
    border-top: solid $border-width rgba(61, 60, 64, 0.2);
}

.emoji-picker__custom {
    flex-shrink: 0;
    margin: $emoji-picker-footer-margin;
    text-decoration: none;

    a,
    a:hover {
        background: rgba(var(--button-bg-rgb), 0.08);
        border-radius: 4px;
        color: var(--button-bg) !important; // it gets overriden by link color
        fill: var(--button-bg);
        font-size: 12px;
        font-weight: 600;
        text-decoration: none;
    }

    a:hover {
        background-color: rgba(var(--button-bg-rgb), 0.12);
    }
}

.emoji-picker__preview {
    overflow: hidden;
    border-color: rgba(var(--center-channel-color-rgb), 0.2);
    margin: $emoji-picker-footer-margin;
    background: var(--center-channel-bg);
    text-overflow: ellipsis;
    white-space: nowrap;

    &.emoji-picker__preview-placeholder {
        span {
            font-weight: bold;
        }
    }

    .emoji-picker__preview-image-label-box {
        display: inline;

        .emoji-picker__preview-name {
            font-weight: bold;
            user-select: text;
        }
    }

    .emoji-picker__preview-image-box {
        margin-right: 12px;
        vertical-align: middle;

        &,
        .sprite-preview {
            display: inline-block;
            width: $emoji-half-height;
            height: $emoji-half-height;
        }
    }

    .emoji-picker__preview-image {
        max-width: $emoji-half-height;
        max-height: $emoji-half-height;
    }
}<|MERGE_RESOLUTION|>--- conflicted
+++ resolved
@@ -116,8 +116,6 @@
         margin-top: 10px;
     }
 
-<<<<<<< HEAD
-=======
     .nav-tabs {
         display: flex;
         flex: 0 0 34px;
@@ -176,7 +174,6 @@
         }
     }
 
->>>>>>> 57c5b463
     .tab-content {
         border-top: 1px solid rgba(61, 60, 64, 0.2);
     }
