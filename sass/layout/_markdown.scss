--- conflicted
+++ resolved
@@ -240,12 +240,8 @@
         padding: 0;
         border: 0 none;
         margin: 15px 0 16px;
-<<<<<<< HEAD
         background: var(--center-channel-color);
-=======
-        background-color: #e7e7e7;
         opacity: 0.2;
->>>>>>> d5614dbe
     }
 
     .codespan__pre-wrap {
