@charset "utf-8";

.channel-header {
    position: relative;
    z-index: 15;
    width: 100%;
    max-height: 63px;
    flex: 0 0 63px;
    border-bottom: 1px solid rgba(var(--center-channel-color-rgb), 0.12);
    background: v(center-channel-bg);
    font-size: 14px;

    .Badge {
        display: inline-block;
    }

    &.a11y--focused {
        box-shadow: inset 0 0 1px 3px rgba(var(--link-color-rgb), 0.5), inset 0 0 0 1px var(--link-color);
    }

    .channel-header__trigger {
        display: flex;
        min-width: 0;
        height: 24px;
        flex: 1 1 0;
        align-items: center;
        padding: 4px 4px;
        border-radius: 4px;

        &:hover {
            background: rgba(v(center-channel-color-rgb), 0.08);
        }

        &.active {
            background: rgba(v(button-bg-rgb), 0.08);

            .heading,
            .header-dropdown-chevron-icon {
                color: v(button-bg);
            }
        }

        .heading > span {
            overflow: hidden;
            line-height: 20px;
            text-overflow: ellipsis;
        }
    }

    .icon::before {
        margin-right: 0;
        margin-left: 0;
    }

    .channel-header__favorites {
        position: relative;
        z-index: 1;
        height: 24px;
        padding: 4px;
        margin-left: 4px;
        border-radius: 4px;
        color: v(center-channel-color);
        float: left;

        &:hover {
            background: rgba(v(center-channel-color-rgb), 0.08);

            i {
                opacity: 0.72;
            }
        }

        &.inactive {
            .icon {
                color: v(center-channel-color);
            }

            &:hover {
                color: var(--link-color);
            }
        }

        &.active {
            i {
                opacity: 1;
            }
        }

        i {
            position: relative;
            top: -1px;
            font-size: 18px;
            opacity: 0.56;
        }
    }

    .channel-header__mute {
        position: relative;
        z-index: 1;
        height: 24px;
        padding: 4px;
        margin-left: 4px;
        border-radius: 4px;
        color: v(center-channel-color);
        float: left;

        &:hover {
            background: rgba(v(center-channel-color-rgb), 0.08);

            i {
                opacity: 0.72;
            }
        }

        &.inactive {
            .icon {
                color: v(center-channel-color);
            }
        }

        &.active {
            i {
                opacity: 1;
            }
        }

        i {
            position: relative;
            top: -2px;
            font-size: 16px;
            opacity: 0.56;
        }
    }

    .channel-header__icon {
        line-height: 16px;

        .channel-header__members {
            font-size: 14.4px;
        }

        .channel-header__pin {
            font-size: 14.4px;
        }
    }

    .flex-parent {
        display: flex;
        padding: 0 16px 0 8px;
    }

    .flex-child {
        &:first-child {
            min-width: 0;
            flex: 1;
            padding: 0 28px 0 0;
        }

        .markdown__paragraph-inline {
            display: inline-block;
            overflow: hidden;
            width: 100%;
            margin: 0;
            text-overflow: ellipsis;
        }
    }

    .channel-header_plugin-dropdown {
        min-width: 200px;
        max-width: 300px;
        padding: 0;

        .icon {
            width: 20px;
            height: 20px;
            margin-right: 8px;
            color: rgba(var(--center-channel-color-rgb), 0.56);
            fill: rgba(var(--center-channel-color-rgb), 0.56);
            font-size: 1.6rem;
            text-align: center;

            svg,
            img {
                width: 16px;
                height: 16px;
            }
        }

        a {
            padding: 10px 16px;
            border-left: 3px solid transparent;
            background: rgba(var(--sidebar-text-rgb), 0.08);

            &:hover {
                border-color: var(--link-color);
                background: rgba(var(--link-color-rgb), 0.08);

                .fa {
<<<<<<< HEAD
                    @include opacity(1);

                    color: var(--link-color);
                }

                svg {
                    @include opacity(1);

                    fill: var(--link-color);
=======
                    opacity: 1;
                }

                svg {
                    opacity: 1;
>>>>>>> d5614dbe
                }
            }
        }
    }

    .move--left & {
        .icon--hidden {
            display: none;
        }
    }

    &.alt {
        margin: 0;

        th {
            font-weight: normal;
            vertical-align: top;

            &.header-list__right {
                padding-right: 4px;
                white-space: nowrap;
            }
        }

        td {
            border: none;
        }
    }

    .heading {
        overflow: hidden;
        margin: 0 0 0 2px;
        color: var(--center-channel-color);
        font-family: Metropolis, sans-serif;
        font-size: 16px;
        font-weight: 600;
        line-height: 16px;
        text-overflow: ellipsis;

        .Badge {
            font-family: "Open Sans", sans-serif;
        }
    }

    .caret {
        margin-top: 3px;
    }

    .more {
        display: inline-block;
        color: #81848b;
        font-size: 13px;
        text-transform: capitalize;
        vertical-align: top;
    }

    .disabled {
        color: #999;
    }

    .shared-channel-icon {
        width: 16px;
        height: 16px;
        margin: 0 4px;
        font-size: 16px;
        line-height: 16px;

        &::before {
            margin: 0;
        }
    }
}

.row {
    &.header {
        position: relative;

        .channel__wrap & {
            display: none;
        }
    }
}

.header-dropdown__icon {
    position: relative;
    top: 0;
    margin: 0 0 0 4px;
    color: inherit;
    font-size: 16px;
    line-height: 16px;
}

.channel-header__top {
    display: flex;
    min-width: 0;
    align-items: center;
}

.channel-header__bot {
    margin-left: 4px;
}

.channel-header__info {
    margin-top: 8px;
    white-space: nowrap;

    .dropdown-toggle {
        display: flex;
        overflow: hidden;
        text-align: left;
        text-overflow: ellipsis;
    }

    .header-dropdown__icon {
        flex: 0 0 auto;
        color: rgba(var(--center-channel-color-rgb), 0.8);
    }

    .channel-header__title {
        display: flex;

        .channel-header__favorites {
            flex: 0 0 auto;
        }

        .channel-header-archived-icon {
            opacity: 0.5;
        }

        > div {
            display: flex;
            min-width: 0;
            flex: 0 1 auto;
        }

        > a {
            display: inline-block;
            width: calc(100% - 65px);
            text-decoration: none;
        }

        .MenuWrapper {
            width: 100%;
        }

        .modal {
            white-space: normal;
        }
    }

    .channel-header__description {
        position: relative;
        display: flex;
        overflow: hidden;
        width: 100%;
        height: 25px;
        align-items: center;
        margin: 0;
        font-size: 12px;
        text-overflow: ellipsis;

        span[data-emoticon] {
            .emoticon {
                position: relative;
                top: -1px;
                overflow: hidden;
            }
        }

        blockquote {
            overflow: hidden;
            padding: 0 0 0 20px;
            font-size: 13px;
            text-overflow: ellipsis;

            &::before {
                top: 0;
                left: 2px;
                font-size: 15px;
            }
        }

        .header-placeholder {
            display: flex;
            overflow: hidden;
            align-items: center;
            margin-left: 4px;
            line-height: 16px;

            span {
                overflow: hidden;
                text-overflow: ellipsis;
            }

            .icon {
                margin-left: 4px;
            }
        }

        .header-description__text {
            display: flex;
            overflow: hidden;
            flex-direction: column;
            align-self: start;
            margin-top: 4px;
            margin-left: 4px;
            line-height: 19px;

            ul {
                &:first-child {
                    margin: 0;
                }
            }

            li {
                margin-bottom: 8px;

                p {
                    display: inline;
                    margin: 0;
                }
            }
        }

        .markdown__heading {
            margin: 0;
            font-size: 1em;
        }

        code {
            padding: 2px 5px 0;
            margin: 1px 0 0;
        }

        &.light {
            overflow: visible;
            color: inherit;
            opacity: 1;

            button {
                color: rgba(var(--center-channel-color-rgb), 0.64);

                .edit-icon {
                    display: none;
                }

                &:focus,
                &:hover {
                    color: rgba(var(--center-channel-color-rgb), 0.72);
                    text-decoration: none;
                }

                &:hover {
                    .edit-icon {
                        display: block;
                    }
                }
            }
        }

        .markdown-inline-img {
            max-height: 45px;
        }

        .edit-icon {
            font-size: 14px;
        }

        .status {
            margin-left: 6px;
            line-height: 16px;
        }
    }

    .has-guest-header {
        &::after {
            position: relative;
            top: 1px;
            margin: 0 2px 0 5px;
            content: '\2022';
        }
    }

    .header-status__text {
        display: flex;
        overflow: hidden;
        align-items: center;
        margin-right: 7px;
        line-height: 16px;

        p {
            margin: 0;
        }
    }

    .status {
        width: auto;
        margin: 0 4px 0 0;

        svg {
            width: 12px;
        }
    }
}

.channel-header__popover,
.navbar__popover {
    p {
        white-space: pre-wrap;
    }
}

.channel-intro {
    padding: 110px 15px 0;
    border-color: rgba(var(--center-channel-color-rgb), 0.2);
    margin: 0 auto 10px;

    &.channel-intro--centered {
        max-width: 1020px;
    }

    .intro-links {
        display: inline-block;
        padding: 8px 16px;
        margin-bottom: 10px;

        .fa,
        i {
            margin-right: 5px;
        }
    }

    .channel-intro-profile {
        margin: 0 0 4px;

        .user-popover {
            overflow: hidden;
            max-width: calc(100% - 100px);
            font-family: Metropolis, sans-serif;
            font-size: 28px;
            font-weight: 600;
            text-overflow: ellipsis;
        }
    }

    .channel-intro-img {
        .status-wrapper {
            height: 50px;
            margin: 0 10px 10px 0;
        }

        img {
            border-radius: 100px;
        }
    }

    .channel-intro__title {
        margin-bottom: 15px;
        font-size: 28px;
        font-weight: 600;
    }

    .channel-intro__content {
        padding: 10px 15px;
<<<<<<< HEAD
        background: rgba(var(--center-channel-color-rgb), 0.05);
=======
        background: $bg--gray;
        border-radius: 3px;
>>>>>>> d5614dbe
    }
}

// Team Header in Sidebar
.sidebar--left,
#SidebarContainer,
.sidebar--menu,
.admin-sidebar {
    .divider {
        border-top: 1px solid transparent;

        & + .divider {
            display: none;
        }
    }

    .team__header {
        @include pie-clearfix;

        position: relative;
        display: flex;
        max-height: 63px;
        flex: 0 0 63px;
        flex-direction: row-reverse;
        align-items: center;
        padding: 10px;

        &::before {
            position: absolute;
            top: 0;
            left: 0;
            width: 100%;
            height: 100%;
            background: none;
            content: '';
            transition: all $transition-quick ease-in-out;
        }

        &:hover {
            &::before {
                background: rgba(var(--sidebar-text-rgb), 0.08);
            }

            .user__name {
                color: var(--sidebar-header-text-color);
            }

            .sidebar-header-dropdown {
                .sidebar-header-dropdown__toggle {
                    opacity: 1;
                }
            }

            .navbar-right {
                .dropdown-toggle {
                    opacity: 1;
                }
            }
        }

        .d-flex {
            width: 100%;

            .MenuWrapper {
                flex: 1;

                &.status-dropdown-menu {
                    flex-grow: 0;
                }
            }
        }

        a {
            flex-grow: 1;
            text-decoration: none;
        }

        a.out_of_office {
            background-color: transparent !important;
            cursor: default;
        }

        .dropdown {
            padding: 3px 0 0 16px;
        }

        .dropdown-menu {
            overflow: auto;
            min-width: 240px;
            margin: 4px 0 0 6px;

            .SubMenu {
                margin: -4px 0 0 -4px;
            }
        }

        .status-dropdown-menu {
            .dropdown-menu {
                overflow: visible;
                min-width: 256px;
            }
        }

        .sidebar-header-dropdown,
        .admin-navbar-dropdown {
            position: absolute;
            top: 0;
            right: 22px;
            left: 0;
            height: 100%;
            margin-right: -22px;
            font-size: 0.85em;

            li {
                width: 100%;
            }

            .sidebar-header-dropdown__toggle,
            .admin-navbar-dropdown__toggle {
                left: 0;
                display: block;
                width: 100%;
                height: 100%;
                padding: 10px;
                background: none;
                color: $white;
                font-size: 1em;
                line-height: 1.8;
                opacity: 0.8;
            }

            .dropdown-menu {
                min-width: 199px;
                margin-top: 4px;
                margin-left: 10px;

                a,
                button {
                    overflow: hidden;
                    padding: 3px 20px;
                    text-overflow: ellipsis;
                }
            }

            .admin-navbar-dropdown__icon {
                position: relative;
                top: 0;
                right: -5px;
                width: 36px;
                height: 36px;
                border-radius: 36px;
                fill: $white;
                float: right;
                line-height: 36px;
                text-align: center;
            }
        }

        .Avatar {
            float: left;
        }

        .header__info {
            position: relative;
            width: 100%;
            flex-grow: 1;
            padding: 2px 36px 0 0;
            color: var(--sidebar-header-text-color);
        }

        .header__info__content {
            display: flex;
            max-width: 120px;
        }

        .team__name,
        .user__name {
            display: block;
            overflow: hidden;
            font-size: 16px;
            font-weight: 600;
            text-decoration: none;
            text-overflow: ellipsis;
            white-space: nowrap;
        }

        .team__name {
            margin: 0;
            font-family: Metropolis, sans-serif;
            line-height: 22px;
        }

        .user__name {
            position: relative;
            top: -3px;
            padding-right: 4px;
            color: rgba(var(--sidebar-header-text-color-rgb), 0.8);
            font-size: 14px;
            font-weight: 400;
            transition: all $transition-quick ease-in-out;
        }

        .custom-status {
            display: flex;
            font-size: 12px;
            font-weight: bold;

            &-text {
                margin-left: 4px;
            }

            &-emoji {
                display: flex;
                min-width: 16px;
                height: 16px;
            }

            &-emoji > span:first-child {
                width: 16px;
                min-width: 16px;
                height: 16px;
                min-height: 16px;
            }
        }
    }

    .search__clear {
        display: none;
    }
}

#navbar_wrapper {
    .navbar-default {
        .navbar-toggle {
            &.menu-toggle {
                padding: 0 1em;
            }
        }
    }
}

.channel-header__navbar {
    font-size: 16px;

    .heading {
        margin-right: 3px;
    }

    .header-dropdown__icon {
        top: 1px;
    }
}

<<<<<<< HEAD
=======
.app__body {
    .channel-header__links {
        display: inline-block;
        width: 30px;
        height: 30px;
        margin-right: 1px;
        font-family: 'Open Sans', sans-serif;
        font-size: 22px;
        line-height: 26px;
        text-align: center;

        th {
            &:last-child {
                div {
                    margin-right: 10px;
                }
            }
        }

        .channel__wrap.move--left & {
            position: absolute;
            top: 14px;
            right: -400px;
        }

        > a {
            color: inherit;
            opacity: 0.6;
            text-decoration: none;
            transition: all 0.1s ease-in;

            &:hover {
                opacity: 0.7;
            }

            &:focus {
                color: inherit;
            }

            &.active {
                color: $primary-color;
                opacity: 1;

                .icon {
                    fill: $primary-color;
                }
            }
        }
    }
}

>>>>>>> d5614dbe
.channel-header-archived-icon {
    position: relative;
    top: 2px;
    margin-right: 5px;
}<|MERGE_RESOLUTION|>--- conflicted
+++ resolved
@@ -196,23 +196,15 @@
                 background: rgba(var(--link-color-rgb), 0.08);
 
                 .fa {
-<<<<<<< HEAD
-                    @include opacity(1);
+                    opacity: 1;
 
                     color: var(--link-color);
-                }
-
-                svg {
-                    @include opacity(1);
-
-                    fill: var(--link-color);
-=======
-                    opacity: 1;
                 }
 
                 svg {
                     opacity: 1;
->>>>>>> d5614dbe
+
+                    fill: var(--link-color);
                 }
             }
         }
@@ -577,12 +569,8 @@
 
     .channel-intro__content {
         padding: 10px 15px;
-<<<<<<< HEAD
         background: rgba(var(--center-channel-color-rgb), 0.05);
-=======
-        background: $bg--gray;
         border-radius: 3px;
->>>>>>> d5614dbe
     }
 }
 
@@ -836,60 +824,6 @@
     }
 }
 
-<<<<<<< HEAD
-=======
-.app__body {
-    .channel-header__links {
-        display: inline-block;
-        width: 30px;
-        height: 30px;
-        margin-right: 1px;
-        font-family: 'Open Sans', sans-serif;
-        font-size: 22px;
-        line-height: 26px;
-        text-align: center;
-
-        th {
-            &:last-child {
-                div {
-                    margin-right: 10px;
-                }
-            }
-        }
-
-        .channel__wrap.move--left & {
-            position: absolute;
-            top: 14px;
-            right: -400px;
-        }
-
-        > a {
-            color: inherit;
-            opacity: 0.6;
-            text-decoration: none;
-            transition: all 0.1s ease-in;
-
-            &:hover {
-                opacity: 0.7;
-            }
-
-            &:focus {
-                color: inherit;
-            }
-
-            &.active {
-                color: $primary-color;
-                opacity: 1;
-
-                .icon {
-                    fill: $primary-color;
-                }
-            }
-        }
-    }
-}
-
->>>>>>> d5614dbe
 .channel-header-archived-icon {
     position: relative;
     top: 2px;
