@charset 'UTF-8';

.inner-wrap {
    &.move--left {
        .search-btns {
            display: none;
        }

        .header-list__right {
            position: relative;
            z-index: 6;
            padding-right: 0 !important;
            // the negative margin-right is used
            // to prevent the icons in the header from
            // moving to the left when the RHS is open
            //
            // the below z-index is used to ensure the icons
            // stays on the top and don't get hidden by the
            // search's input block
            float: right;
        }
    }

    &.move--right {
        .search-bar__container {
            display: none;
        }

        .search-btns {
            display: none;
        }

        .header-list__right {
            position: relative;
            z-index: 6;
            padding-right: 0 !important;
            margin-right: -18px;
            // the negative margin-right is used
            // to prevent the icons in the header from
            // moving to the left when the RHS is open
            //
            // the below z-index is used to ensure the icons
            // stays on the top and don't get hidden by the
            // search's input block
            float: right;
        }
    }
}

.app__content {
    position: relative;
    display: flex;
    height: 100%;
    flex-direction: column;
    padding-top: 50px;
    margin-left: 220px;
    background: var(--center-channel-bg);
    color: var(--center-channel-color);

    .channel__wrap & {
        padding-top: 0;
    }
}

#archive-link-home {
<<<<<<< HEAD
    @include flex(0 0 auto);

    background: rgba(var(--center-channel-color-rgb), 0.15);
=======
    flex: 0 0 auto;
>>>>>>> d5614dbe
    cursor: pointer;
    font-size: 13px;

    .fa {
        font-size: 11px;
        opacity: 0.7;
    }

    a {
        display: block;
        width: 100%;
        padding: 10px 20px;
        color: inherit;

        &.a11y--focused {
            box-shadow: inset 0 0 1px 3px rgba(var(--link-color-rgb), 0.5), inset 0 0 0 1px var(--link-color);
        }
    }
}

.delete-message-text {
    margin-top: 10px;
}

.col-sm-auto {
    padding-right: 15px;
    padding-left: 15px;
}<|MERGE_RESOLUTION|>--- conflicted
+++ resolved
@@ -63,13 +63,9 @@
 }
 
 #archive-link-home {
-<<<<<<< HEAD
-    @include flex(0 0 auto);
+    flex: 0 0 auto;
 
     background: rgba(var(--center-channel-color-rgb), 0.15);
-=======
-    flex: 0 0 auto;
->>>>>>> d5614dbe
     cursor: pointer;
     font-size: 13px;
 
